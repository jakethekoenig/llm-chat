--- conflicted
+++ resolved
@@ -40,7 +40,6 @@
   ];
 
   return (
-<<<<<<< HEAD
     <MessageConfigProvider config={{ buttons: { copy: true, share: true, delete: true, edit: true }, theme: { primaryColor: '#007BFF', secondaryColor: '#6C757D', mode: 'light' } }}>
       <div>
         <h2>Message Component Demo</h2>
@@ -48,18 +47,8 @@
         <button onClick={() => setTab('conversation')}>Conversation</button>
         {tab === 'messages' && (
           <>
-          <Message content={content} author="John Doe" timestamp={new Date().toISOString()} renderers={renderers} />
-          <Message content="No buttons example" author="Jane Doe" timestamp={new Date().toISOString()} buttons={{}} />
-=======
-    <div>
-      <h2>Message Component Demo</h2>
-      <button onClick={() => setTab('messages')}>Messages</button>
-      <button onClick={() => setTab('conversation')}>Conversation</button>
-      {tab === 'messages' && (
-        <>
           <Message content={content} author="John Doe" timestamp={new Date().toISOString()} renderers={renderers} buttons={{ copy: true, share: true, delete: true, edit: true }} />
           <Message content="No buttons example" author="Jane Doe" timestamp={new Date().toISOString()} buttons={{ copy: false, share: false, delete: false, edit: false }} />
->>>>>>> 68204e7c
           <button onClick={() => setStreamingContent(startStreaming())}>Start Streaming</button>
           {streamingContent && <Message content={streamingContent} author="Streamer" timestamp={new Date().toISOString()} renderers={renderers} buttons={{ copy: true, share: true, delete: true, edit: true }} />}
         </>
