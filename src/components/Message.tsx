--- conflicted
+++ resolved
@@ -110,17 +110,6 @@
     }
     return elements;
   };
-<<<<<<< HEAD
-
-  useEffect(() => {
-    const latexRenderer = renderers.find(renderer => renderer instanceof LatexRenderer) as LatexRenderer;
-    if (latexRenderer) {
-      latexRenderer.initializeMathJax();
-    }
-  }, [content, renderers]);
-
-=======
->>>>>>> b5f65703
   const mergedButtons = { ...globalConfig.buttons, ...buttons };
 
   return (
