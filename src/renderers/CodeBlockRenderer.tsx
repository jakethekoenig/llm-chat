--- conflicted
+++ resolved
@@ -6,20 +6,12 @@
 export class CodeBlockRenderer implements Renderer {
   detectStartSequence(content: string, startIndex: number): [number, number] | null {
     const start = content.indexOf('```', startIndex);
-<<<<<<< HEAD
-    return start === -1 ? content.length : [start, start + 3] as [number, number];
-=======
     return start === -1 ? null : [start, start + 3];
->>>>>>> 68204e7c
   }
 
   detectEndSequence(content: string, startIndex: number): [number, number] | null {
     const end = content.indexOf('```', startIndex);
-<<<<<<< HEAD
-    return end === -1 ? content.length : [end, end + 3] as [number, number];
-=======
     return end === -1 ? null : [end, end + 3];
->>>>>>> 68204e7c
   }
   render(content: string, startIndex: number, endIndex: number): string {
     const language = content.slice(startIndex + 3, content.indexOf('\n', startIndex)).trim();
