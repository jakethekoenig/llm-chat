name: Node.js CI

on:
  push:
    branches: [ main ]
  pull_request:
    branches: [ main ]

jobs:
  build:

    runs-on: ubuntu-latest

    strategy:
      matrix:
        node-version: [20]

    steps:
    - name: Checkout repository
      uses: actions/checkout@v2

    - name: Use Node.js ${{ matrix.node-version }}
      uses: actions/setup-node@v2
      with:
        node-version: ${{ matrix.node-version }}

    - name: Install dependencies
      run: npm install

    - name: Build project
      run: npm run build

<<<<<<< HEAD
    - name: Install ChromeDriver
      run: |
        sudo apt-get update
        sudo apt-get install -y libappindicator3-1 fonts-liberation
        wget -q -O - https://dl.google.com/linux/linux_signing_key.pub | sudo apt-key add -
        sudo sh -c 'echo "deb [arch=amd64] http://dl.google.com/linux/chrome/deb/ stable main" >> /etc/apt/sources.list.d/google-chrome.list'
        sudo apt-get update
        sudo apt-get install -y google-chrome-stable
        # Install ChromeDriver using the npm package which handles version matching
        npm install -g chromedriver --detect_chromedriver_version
=======
    - name: Setup Chrome and ChromeDriver
      uses: browser-actions/setup-chrome@latest
      with:
        chrome-version: '136'
>>>>>>> af4541e3

    - name: Run tests
      env:
        SECRET_KEY: test-secret-key-that-is-32-characters-long-for-ci-testing
        OPENAI_API_KEY: test-openai-key-for-ci
        ANTHROPIC_API_KEY: test-anthropic-key-for-ci
        NODE_ENV: test
      run: npm run test:ci<|MERGE_RESOLUTION|>--- conflicted
+++ resolved
@@ -30,23 +30,10 @@
     - name: Build project
       run: npm run build
 
-<<<<<<< HEAD
-    - name: Install ChromeDriver
-      run: |
-        sudo apt-get update
-        sudo apt-get install -y libappindicator3-1 fonts-liberation
-        wget -q -O - https://dl.google.com/linux/linux_signing_key.pub | sudo apt-key add -
-        sudo sh -c 'echo "deb [arch=amd64] http://dl.google.com/linux/chrome/deb/ stable main" >> /etc/apt/sources.list.d/google-chrome.list'
-        sudo apt-get update
-        sudo apt-get install -y google-chrome-stable
-        # Install ChromeDriver using the npm package which handles version matching
-        npm install -g chromedriver --detect_chromedriver_version
-=======
     - name: Setup Chrome and ChromeDriver
       uses: browser-actions/setup-chrome@latest
       with:
         chrome-version: '136'
->>>>>>> af4541e3
 
     - name: Run tests
       env:
