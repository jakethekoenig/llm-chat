--- conflicted
+++ resolved
@@ -3,16 +3,11 @@
 import { Alert, Box, Button, TextField, Stack, Typography, Card, CardContent } from '@mui/material';
 import '../App.css';
 import ConversationList from '../../chat-components/ConversationList';
-<<<<<<< HEAD
-import { Message as MessageType } from '../../chat-components/types/Message';
+import { Conversation as ConversationType } from '../../chat-components/types/Conversation';
 import { apiGet, apiPost, ApiError } from '../utils/api';
 import { useToast } from './ToastProvider';
 import ErrorBoundary from './ErrorBoundary';
 import { ConversationListSkeleton, LoadingOverlay, FormSkeleton } from './SkeletonLoaders';
-=======
-import { Conversation as ConversationType } from '../../chat-components/types/Conversation';
-import { fetchWithAuth } from '../utils/api';
->>>>>>> 14d03ecc
 
 // Component to display the list of conversations
 const ConversationListPage: React.FC = () => {
@@ -29,22 +24,9 @@
     const fetchConversations = async () => {
       try {
         setIsLoadingConversations(true);
-<<<<<<< HEAD
         setError(null);
         const data = await apiGet('/api/conversations');
-        setConversations(data.map((conversation: any) => ({
-          id: conversation.id,
-          content: conversation.title || conversation.content || 'Untitled Conversation',
-          author: conversation.author || 'Unknown'
-        })));
-=======
-        const response = await fetchWithAuth('/api/conversations');
-        if (!response.ok) {
-          throw new Error('Failed to fetch conversations');
-        }
-        const data = await response.json();
         setConversations(data);
->>>>>>> 14d03ecc
       } catch (error) {
         console.error('Error fetching conversations:', error);
         const apiError = error as ApiError;
@@ -89,18 +71,8 @@
         model,
         temperature
       });
-<<<<<<< HEAD
       
       if (data.conversationId) {
-        setConversations([...conversations, { 
-          id: data.conversationId, 
-          content: initialMessage as string,
-          author: 'User'
-        }]);
-        showSuccess('Conversation created successfully');
-=======
-      const data = await response.json();
-      if (response.ok && data.conversationId) {
         // Add the new conversation to the list
         const newConversation: ConversationType = {
           id: data.conversationId,
@@ -109,7 +81,7 @@
           messages: []
         };
         setConversations([...conversations, newConversation]);
->>>>>>> 14d03ecc
+        showSuccess('Conversation created successfully');
         navigate(`/conversations/${data.conversationId}`);
       }
     } catch (error) {
