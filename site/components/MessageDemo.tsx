import * as React from 'react';
import { useState } from 'react';
import Message from '../../chat-components/Message';
import Conversation from '../../chat-components/Conversation';
import ConversationList from '../../chat-components/ConversationList';
import { CodeBlockRenderer } from '../../chat-components/renderers/CodeBlockRenderer';
import { LatexRenderer } from '../../chat-components/renderers/LatexRenderer';
import { MessageConfigProvider } from '../../chat-components/MessageConfigContext';
import { Message as MessageType } from '../../chat-components/types/Message';

const MessageDemo = () => {
  const [streamingContent, setStreamingContent] = useState<AsyncIterable<string> | null>(null);
  const [tab, setTab] = useState<'messages' | 'conversation' | 'conversationList'>('messages');
  const startStreaming = async function* (): AsyncIterable<string> {
    const content = [
      'Here is some text before the code block.\n',
      '```javascript\n',
      "console.log('Hello, World!');\n",
      "console.log('This is a second line.');\n",
      '```\n',
      'Here is some text between the code blocks.\n',
      '```python\n',
      "print('Hello, World!')\n",
      "print('This is a second line.')\n",
      '```\n',
      'Here is some text after the code block.\n',
      'Here is some math: \\(E=mc^2\\).\n',
      'Here is a display math block:\n',
      '$$\\int_0^\\infty e^{-x^2} dx = ',
      '\\frac{\\sqrt{\\pi}}{2}.$$\n',
    ];
    for (const chunk of content) {
      yield chunk;
      await new Promise(resolve => setTimeout(resolve, 100));
    }
  };

  const exampleMessage = `\`\`\`python\nprint(1)\nprint(2)\n\`\`\`\nHere's an example with inline math \\(E=mc^2\\), display math $$\\int_0^\\infty e^{-x^2} dx = \\frac{\\sqrt{\\pi}}{2},$$ and bracketed math \\[\\sum_{n=1}^\\infty \\frac{1}{n^2} = \\frac{\\pi^2}{6}.\\] \nAnd one more final formula: \\(\\frac{d}{dx}\\left(\\int_{0}^{x} f(u) \\, du\\right) = f(x)\\).`;

  const renderers = [new CodeBlockRenderer(), new LatexRenderer()];

  const messages: MessageType[] = [
    { id: '1', content: 'Hello, world!', author: 'User', timestamp: new Date().toISOString(), parentId: null },
    { id: '2', content: 'Hi there!', author: 'User2', timestamp: new Date().toISOString(), parentId: '1' },
    { id: '3', content: 'How are you?', author: 'User', timestamp: new Date().toISOString(), parentId: '1' },
    { id: '4', content: 'I am good, thanks!', author: 'User2', timestamp: new Date().toISOString(), parentId: '2' },
    { id: '5', content: 'What about you?', author: 'User2', timestamp: new Date().toISOString(), parentId: '2' },
    { id: '6', content: 'I am doing well!', author: 'User', timestamp: new Date().toISOString(), parentId: '3' },
    { id: '7', content: 'Great to hear!', author: 'User2', timestamp: new Date().toISOString(), parentId: '6' },
    { id: '8', content: 'User-specific message for demonstration.', author: 'User', timestamp: new Date().toISOString(), parentId: '7' },
  ];

  const conversations: MessageType[] = [
    { id: '1', content: 'Conversation 1', author: 'User1', timestamp: new Date().toISOString(), parentId: null },
    { id: '2', content: 'Conversation 2', author: 'User2', timestamp: new Date().toISOString(), parentId: null },
  ];

  const handleNewMessageSubmit = async function* (message: string): AsyncIterable<string> {
    // Simulate async message processing
    const content = [
      `You typed: ${message}\n`,
      'Processing...\n',
      'Done!\n'
    ];
    for (const chunk of content) {
      yield chunk;
      await new Promise(resolve => setTimeout(resolve, 500));
    }
  };

  return (
    <MessageConfigProvider config={{ buttons: { copy: 'enabled', share: 'enabled', delete: 'enabled', edit: 'enabled' }, theme: { primaryColor: '#007BFF', secondaryColor: '#6C757D', mode: 'light' } }}>
      <div>
        <h2>Message Component Demo</h2>
        <button onClick={() => setTab('messages')}>Messages</button>
        <button onClick={() => setTab('conversation')}>Conversation</button>
        <button onClick={() => setTab('conversationList')}>Conversation List</button>
        {tab === 'messages' && (
          <>
          <Message id="1" content={exampleMessage} author="John Doe" timestamp={new Date().toISOString()} renderers={renderers} buttons={{ copy: 'enabled', share: 'enabled', delete: 'enabled', edit: 'enabled' }} />
          <Message id="2" content="No buttons example" author="Jane Doe" timestamp={new Date().toISOString()} buttons={{ copy: 'disabled', share: 'disabled', delete: 'disabled', edit: 'disabled' }} />
          <button onClick={() => setStreamingContent(startStreaming())}>Start Streaming</button>
<<<<<<< HEAD
          {streamingContent && <Message id="3" content={streamingContent} author="Streamer" timestamp={new Date().toISOString()} renderers={renderers} buttons={{ copy: 'enabled', share: 'menu-ed', delete: 'menu-ed', edit: 'menu-ed' }} />}
        <NewMessage onSubmit={handleNewMessageSubmit} /> {/* Add this line */}
=======
          {streamingContent && <Message id="3" content={streamingContent} author="AuthorUser" timestamp={new Date().toISOString()} renderers={renderers} buttons={{ copy: 'enabled', share: 'menu-ed', delete: 'menu-ed', edit: 'menu-ed' }} />}
>>>>>>> 8ad69a08
        </>
      )}
      {tab === 'conversation' && <Conversation messages={messages} author="User" />}
      {tab === 'conversationList' && <ConversationList conversations={conversations} />}
    </div>
  </MessageConfigProvider>
  );
};
export default MessageDemo;<|MERGE_RESOLUTION|>--- conflicted
+++ resolved
@@ -80,12 +80,8 @@
           <Message id="1" content={exampleMessage} author="John Doe" timestamp={new Date().toISOString()} renderers={renderers} buttons={{ copy: 'enabled', share: 'enabled', delete: 'enabled', edit: 'enabled' }} />
           <Message id="2" content="No buttons example" author="Jane Doe" timestamp={new Date().toISOString()} buttons={{ copy: 'disabled', share: 'disabled', delete: 'disabled', edit: 'disabled' }} />
           <button onClick={() => setStreamingContent(startStreaming())}>Start Streaming</button>
-<<<<<<< HEAD
           {streamingContent && <Message id="3" content={streamingContent} author="Streamer" timestamp={new Date().toISOString()} renderers={renderers} buttons={{ copy: 'enabled', share: 'menu-ed', delete: 'menu-ed', edit: 'menu-ed' }} />}
-        <NewMessage onSubmit={handleNewMessageSubmit} /> {/* Add this line */}
-=======
-          {streamingContent && <Message id="3" content={streamingContent} author="AuthorUser" timestamp={new Date().toISOString()} renderers={renderers} buttons={{ copy: 'enabled', share: 'menu-ed', delete: 'menu-ed', edit: 'menu-ed' }} />}
->>>>>>> 8ad69a08
+          <NewMessage onSubmit={handleNewMessageSubmit} />
         </>
       )}
       {tab === 'conversation' && <Conversation messages={messages} author="User" />}
