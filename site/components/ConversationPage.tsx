import React, { useEffect, useState } from 'react';
import { useParams, useNavigate } from 'react-router-dom';
import Conversation from '../../chat-components/Conversation';
import NewMessage from '../../chat-components/NewMessage';
import { Message as MessageType } from '../../chat-components/types/Message';
import { fetchWithAuth } from '../utils/api';
import '../App.css';

function snakeToCamelCase(obj) {
  if (typeof obj !== 'object' || obj === null) {
    return obj;
  }

  if (Array.isArray(obj)) {
    return obj.map(snakeToCamelCase);
  }

  return Object.keys(obj).reduce((acc, key) => {
    const camelKey = key.replace(/_([a-z])/g, (_, letter) => letter.toUpperCase());
    acc[camelKey] = snakeToCamelCase(obj[key]);
    return acc;
  }, {});
}

const ConversationPage: React.FC = () => {
  const { conversationId } = useParams<{ conversationId: string }>();
  const [messages, setMessages] = useState<MessageType[]>([]);
  const [error, setError] = useState<string | null>(null);
  const [isLoading, setIsLoading] = useState(true);
  const navigate = useNavigate();

  useEffect(() => {
    if (conversationId === 'new') {
      setIsLoading(false);
      return;
    }

    const fetchMessages = async () => {
      try {
        setIsLoading(true);
        setError(null);
        const response = await fetchWithAuth(`/api/conversations/${conversationId}/messages`);
        if (!response.ok) {
          throw new Error('Failed to fetch messages');
        }
        const data = await response.json();
        setMessages(snakeToCamelCase(data));
      } catch (error) {
        console.error('Error fetching messages:', error);
        setError('Failed to load messages. Please try again later.');
      } finally {
        setIsLoading(false);
      }
    };
    fetchMessages();
  }, [conversationId]);

<<<<<<< HEAD
  const handleNewMessageSubmit = async (message: string, options: { model: string; temperature: number; getCompletion: boolean }) => {
    const mostRecentMessageId = messages.length > 0 ? messages[messages.length - 1].id : null;
    
=======
  const handleNewMessageSubmit = async function* (message: string) {
>>>>>>> 6b42107d
    try {
      setError(null);
      const response = await fetchWithAuth('/api/add_message', {
        method: 'POST',
        headers: {
          'Content-Type': 'application/json',
        },
        body: JSON.stringify({
          content: message,
          conversationId: conversationId === 'new' ? null : conversationId,
          parentId: mostRecentMessageId,
          model: options.model,
          temperature: options.temperature,
          getCompletion: options.getCompletion
        })
      });

      if (!response.ok) {
        throw new Error('Failed to send message');
      }

      const data = await response.json();
<<<<<<< HEAD

      if (conversationId === 'new') {
        // If this is a new conversation, redirect to the newly created conversation
        navigate(`/conversations/${data.conversationId}`);
        return new ReadableStream();
      }

      setMessages(prevMessages => [...prevMessages, {
        id: data.id,
        content: message,
        author: 'User',
        timestamp: new Date().toISOString(),
        parentId: mostRecentMessageId
      }]);

      if (options.getCompletion) {
        // Return a stream for the completion
        const completionResponse = await fetchWithAuth('/api/get_completion_for_message', {
          method: 'POST',
          headers: {
            'Content-Type': 'application/json',
          },
          body: JSON.stringify({
            messageId: data.id,
            model: options.model,
            temperature: options.temperature
          })
        });

        if (!completionResponse.ok) {
          throw new Error('Failed to get completion');
        }

        return completionResponse.body;
      }

      return new ReadableStream();
=======
      const newMessage = { 
        id: data.id, 
        content: message, 
        author: 'User', 
        timestamp: new Date().toISOString(), 
        parentId: mostRecentMessageId 
      };
      
      setMessages(prevMessages => [...prevMessages, newMessage]);
      
      // Yield the message content to support streaming interface
      yield message;
      
>>>>>>> 6b42107d
    } catch (error) {
      console.error('Error submitting message:', error);
      setError('Failed to send message. Please try again.');
<<<<<<< HEAD
      throw error;
=======
      yield 'Error: Failed to send message';
>>>>>>> 6b42107d
    }
  };

  return (
    <div>
      <div style={{
        display: 'flex',
        justifyContent: 'space-between',
        alignItems: 'center',
        marginBottom: '24px'
      }}>
        <h2>{conversationId === 'new' ? 'New Conversation' : 'Conversation'}</h2>
        {conversationId === 'new' && (
          <button
            onClick={() => navigate('/conversations')}
            style={{
              padding: '8px 16px',
              backgroundColor: '#6c757d',
              color: 'white',
              border: 'none',
              borderRadius: '4px',
              cursor: 'pointer',
              display: 'flex',
              alignItems: 'center',
              gap: '8px'
            }}
          >
            ← Back to Conversations
          </button>
        )}
      </div>
      {error && <div className="error-message">{error}</div>}
      {isLoading ? (
        <div className="loading-message">Loading messages...</div>
      ) : conversationId === 'new' ? (
        <div style={{ maxWidth: '800px', margin: '0 auto' }}>
          <NewMessage onSubmit={handleNewMessageSubmit} />
        </div>
      ) : (
        <Conversation
          messages={messages}
          onSubmit={(message) => handleNewMessageSubmit(message, { model: 'gpt-4', temperature: 0.7, getCompletion: true })}
          author="User"
        />
      )}
    </div>
  );
};

export default ConversationPage;<|MERGE_RESOLUTION|>--- conflicted
+++ resolved
@@ -55,13 +55,8 @@
     fetchMessages();
   }, [conversationId]);
 
-<<<<<<< HEAD
-  const handleNewMessageSubmit = async (message: string, options: { model: string; temperature: number; getCompletion: boolean }) => {
+  const handleNewMessageSubmit = async function* (message: string, options: { model: string; temperature: number; getCompletion: boolean }) {
     const mostRecentMessageId = messages.length > 0 ? messages[messages.length - 1].id : null;
-    
-=======
-  const handleNewMessageSubmit = async function* (message: string) {
->>>>>>> 6b42107d
     try {
       setError(null);
       const response = await fetchWithAuth('/api/add_message', {
@@ -84,24 +79,26 @@
       }
 
       const data = await response.json();
-<<<<<<< HEAD
+      const newMessage = { 
+        id: data.id, 
+        content: message, 
+        author: 'User', 
+        timestamp: new Date().toISOString(), 
+        parentId: mostRecentMessageId 
+      };
 
       if (conversationId === 'new') {
         // If this is a new conversation, redirect to the newly created conversation
         navigate(`/conversations/${data.conversationId}`);
-        return new ReadableStream();
+        yield message;
+        return;
       }
 
-      setMessages(prevMessages => [...prevMessages, {
-        id: data.id,
-        content: message,
-        author: 'User',
-        timestamp: new Date().toISOString(),
-        parentId: mostRecentMessageId
-      }]);
+      setMessages(prevMessages => [...prevMessages, newMessage]);
+      yield message;
 
       if (options.getCompletion) {
-        // Return a stream for the completion
+        // Get completion and stream it
         const completionResponse = await fetchWithAuth('/api/get_completion_for_message', {
           method: 'POST',
           headers: {
@@ -118,33 +115,19 @@
           throw new Error('Failed to get completion');
         }
 
-        return completionResponse.body;
+        const reader = completionResponse.body?.getReader();
+        if (reader) {
+          while (true) {
+            const { done, value } = await reader.read();
+            if (done) break;
+            yield new TextDecoder().decode(value);
+          }
+        }
       }
-
-      return new ReadableStream();
-=======
-      const newMessage = { 
-        id: data.id, 
-        content: message, 
-        author: 'User', 
-        timestamp: new Date().toISOString(), 
-        parentId: mostRecentMessageId 
-      };
-      
-      setMessages(prevMessages => [...prevMessages, newMessage]);
-      
-      // Yield the message content to support streaming interface
-      yield message;
-      
->>>>>>> 6b42107d
     } catch (error) {
       console.error('Error submitting message:', error);
       setError('Failed to send message. Please try again.');
-<<<<<<< HEAD
-      throw error;
-=======
       yield 'Error: Failed to send message';
->>>>>>> 6b42107d
     }
   };
 
