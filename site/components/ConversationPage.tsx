import React, { useEffect, useState } from 'react';
import { useParams } from 'react-router-dom';
import { Alert, Box } from '@mui/material';
import Conversation from '../../chat-components/Conversation';
import { Message as MessageType } from '../../chat-components/types/Message';
import { apiGet, apiPost, ApiError } from '../utils/api';
import { useToast } from './ToastProvider';
import ErrorBoundary from './ErrorBoundary';
import { ConversationSkeleton, LoadingOverlay } from './SkeletonLoaders';
import '../App.css';
const ConversationPage: React.FC = () => {
  const { conversationId } = useParams<{ conversationId: string }>();
  const [messages, setMessages] = useState<MessageType[]>([]);
  const [error, setError] = useState<string | null>(null);
  const [isLoading, setIsLoading] = useState(true);
  const [isSubmitting, setIsSubmitting] = useState(false);
  const { showError, showSuccess } = useToast();

  useEffect(() => {
    const fetchMessages = async () => {
      try {
        setIsLoading(true);
        setError(null);
        const data = await apiGet(`/api/conversations/${conversationId}/messages`);
        setMessages(data);
      } catch (error) {
        console.error('Error fetching messages:', error);
        const apiError = error as ApiError;
        
        if (apiError.status === 404) {
          setError('Conversation not found or you do not have access to it.');
          showError('Conversation not found');
        } else if (apiError.code === 'NETWORK_ERROR') {
          setError('Network error. Please check your connection and try again.');
          showError('Network error - please check your connection');
        } else {
          setError('Failed to load messages. Please try again later.');
          showError('Failed to load messages');
        }
      } finally {
        setIsLoading(false);
      }
    };
    
    if (conversationId) {
      fetchMessages();
    }
  }, [conversationId, showError]);

  const handleNewMessageSubmit = async function* (message: string) {
    setIsSubmitting(true);
    setError(null);
    
    try {
      const mostRecentMessageId = messages.length > 0 ? messages[messages.length - 1].id : null;
      
      const data = await apiPost('/api/add_message', {
        content: message,
        conversationId: conversationId,
        parentId: mostRecentMessageId
      });

      // Add UI-specific fields to the returned message
      const messageWithUiFields = {
        ...data,
        author: 'User'
      };
      
      setMessages(prevMessages => [...prevMessages, messageWithUiFields]);
      showSuccess('Message sent successfully');
      
      // Yield the message content to support streaming interface
      yield message;
      
    } catch (error) {
      console.error('Error sending message:', error);
      const apiError = error as ApiError;
      
      let errorMessage = 'Failed to send message. Please try again.';
      
      if (apiError.code === 'NETWORK_ERROR') {
        errorMessage = 'Network error. Please check your connection.';
      } else if (apiError.code === 'VALIDATION_ERROR') {
        errorMessage = 'Message validation failed. Please check your input.';
      } else if (apiError.status === 401 || apiError.status === 403) {
        errorMessage = 'Authentication failed. Please sign in again.';
      }
      
      setError(errorMessage);
      showError(errorMessage);
      yield `Error: ${errorMessage}`;
    } finally {
      setIsSubmitting(false);
    }
  };

  const handleEditMessage = async (messageId: string, newContent: string) => {
    // Store original message for rollback
    const originalMessage = messages.find(msg => msg.id === messageId);
    if (!originalMessage) {
      throw new Error('Message not found');
    }

    // Optimistic update
    setMessages(prevMessages => 
      prevMessages.map(msg => 
        msg.id === messageId 
          ? { ...msg, content: newContent, timestamp: new Date().toISOString() }
          : msg
      )
    );

    try {
      const response = await fetchWithAuth(`/api/messages/${messageId}`, {
        method: 'PUT',
        headers: {
          'Content-Type': 'application/json',
        },
        body: JSON.stringify({ content: newContent })
      });
      
      if (!response.ok) {
        throw new Error('Failed to edit message');
      }

      const updatedMessage = await response.json();
      // Update with server response
      setMessages(prevMessages => 
        prevMessages.map(msg => 
          msg.id === messageId 
            ? { ...msg, content: updatedMessage.content, timestamp: updatedMessage.timestamp }
            : msg
        )
      );
      
    } catch (error) {
      console.error('Error editing message:', error);
      // Rollback optimistic update
      setMessages(prevMessages => 
        prevMessages.map(msg => 
          msg.id === messageId ? originalMessage : msg
        )
      );
      setError('Failed to edit message. Please try again.');
      throw error;
    }
  };

  const handleDeleteMessage = async (messageId: string) => {
    // Store original messages for rollback
    const originalMessages = [...messages];

    // Optimistic update - remove message
    setMessages(prevMessages => prevMessages.filter(msg => msg.id !== messageId));

    try {
      const response = await fetchWithAuth(`/api/messages/${messageId}`, {
        method: 'DELETE'
      });
      
      if (!response.ok) {
        throw new Error('Failed to delete message');
      }

      // Message successfully deleted, no need to update state again
      
    } catch (error) {
      console.error('Error deleting message:', error);
      // Rollback optimistic update
      setMessages(originalMessages);
      setError('Failed to delete message. Please try again.');
      throw error;
    }
  };

  return (
<<<<<<< HEAD
    <ErrorBoundary>
      <Box sx={{ p: 2 }}>
        {error && (
          <Alert severity="error" sx={{ mb: 2 }}>
            {error}
          </Alert>
        )}
        
        <LoadingOverlay 
          isLoading={isLoading} 
          skeleton={<ConversationSkeleton />}
        >
          <Conversation 
            messages={messages} 
            onSubmit={handleNewMessageSubmit} 
            author="User" 
          />
        </LoadingOverlay>
        
        {isSubmitting && (
          <Alert severity="info" sx={{ mt: 2 }}>
            Sending message...
          </Alert>
        )}
      </Box>
    </ErrorBoundary>
=======
    <div>
      <h2>Conversation</h2>
      {error && <div className="error-message">{error}</div>}
      {isLoading ? (
        <div className="loading-message">Loading messages...</div>
      ) : (
        <Conversation 
          messages={messages} 
          onSubmit={handleNewMessageSubmit} 
          author="User"
          onEdit={handleEditMessage}
          onDelete={handleDeleteMessage}
        />
      )}
    </div>
>>>>>>> 98917eee
  );
}

export default ConversationPage;<|MERGE_RESOLUTION|>--- conflicted
+++ resolved
@@ -3,7 +3,7 @@
 import { Alert, Box } from '@mui/material';
 import Conversation from '../../chat-components/Conversation';
 import { Message as MessageType } from '../../chat-components/types/Message';
-import { apiGet, apiPost, ApiError } from '../utils/api';
+import { apiGet, apiPost, apiPut, apiDelete, ApiError } from '../utils/api';
 import { useToast } from './ToastProvider';
 import ErrorBoundary from './ErrorBoundary';
 import { ConversationSkeleton, LoadingOverlay } from './SkeletonLoaders';
@@ -98,7 +98,9 @@
     // Store original message for rollback
     const originalMessage = messages.find(msg => msg.id === messageId);
     if (!originalMessage) {
-      throw new Error('Message not found');
+      const errorMsg = 'Message not found';
+      showError(errorMsg);
+      throw new Error(errorMsg);
     }
 
     // Optimistic update
@@ -111,19 +113,10 @@
     );
 
     try {
-      const response = await fetchWithAuth(`/api/messages/${messageId}`, {
-        method: 'PUT',
-        headers: {
-          'Content-Type': 'application/json',
-        },
-        body: JSON.stringify({ content: newContent })
+      const updatedMessage = await apiPut(`/api/messages/${messageId}`, { 
+        content: newContent 
       });
       
-      if (!response.ok) {
-        throw new Error('Failed to edit message');
-      }
-
-      const updatedMessage = await response.json();
       // Update with server response
       setMessages(prevMessages => 
         prevMessages.map(msg => 
@@ -133,15 +126,30 @@
         )
       );
       
+      showSuccess('Message updated successfully');
+      
     } catch (error) {
       console.error('Error editing message:', error);
+      const apiError = error as ApiError;
+      
       // Rollback optimistic update
       setMessages(prevMessages => 
         prevMessages.map(msg => 
           msg.id === messageId ? originalMessage : msg
         )
       );
-      setError('Failed to edit message. Please try again.');
+      
+      let errorMessage = 'Failed to edit message. Please try again.';
+      if (apiError.code === 'NETWORK_ERROR') {
+        errorMessage = 'Network error. Please check your connection.';
+      } else if (apiError.status === 401 || apiError.status === 403) {
+        errorMessage = 'Authentication failed. Please sign in again.';
+      } else if (apiError.status === 404) {
+        errorMessage = 'Message not found.';
+      }
+      
+      setError(errorMessage);
+      showError(errorMessage);
       throw error;
     }
   };
@@ -154,27 +162,32 @@
     setMessages(prevMessages => prevMessages.filter(msg => msg.id !== messageId));
 
     try {
-      const response = await fetchWithAuth(`/api/messages/${messageId}`, {
-        method: 'DELETE'
-      });
-      
-      if (!response.ok) {
-        throw new Error('Failed to delete message');
-      }
-
-      // Message successfully deleted, no need to update state again
+      await apiDelete(`/api/messages/${messageId}`);
+      showSuccess('Message deleted successfully');
       
     } catch (error) {
       console.error('Error deleting message:', error);
+      const apiError = error as ApiError;
+      
       // Rollback optimistic update
       setMessages(originalMessages);
-      setError('Failed to delete message. Please try again.');
+      
+      let errorMessage = 'Failed to delete message. Please try again.';
+      if (apiError.code === 'NETWORK_ERROR') {
+        errorMessage = 'Network error. Please check your connection.';
+      } else if (apiError.status === 401 || apiError.status === 403) {
+        errorMessage = 'Authentication failed. Please sign in again.';
+      } else if (apiError.status === 404) {
+        errorMessage = 'Message not found.';
+      }
+      
+      setError(errorMessage);
+      showError(errorMessage);
       throw error;
     }
   };
 
   return (
-<<<<<<< HEAD
     <ErrorBoundary>
       <Box sx={{ p: 2 }}>
         {error && (
@@ -190,7 +203,9 @@
           <Conversation 
             messages={messages} 
             onSubmit={handleNewMessageSubmit} 
-            author="User" 
+            author="User"
+            onEdit={handleEditMessage}
+            onDelete={handleDeleteMessage}
           />
         </LoadingOverlay>
         
@@ -201,23 +216,6 @@
         )}
       </Box>
     </ErrorBoundary>
-=======
-    <div>
-      <h2>Conversation</h2>
-      {error && <div className="error-message">{error}</div>}
-      {isLoading ? (
-        <div className="loading-message">Loading messages...</div>
-      ) : (
-        <Conversation 
-          messages={messages} 
-          onSubmit={handleNewMessageSubmit} 
-          author="User"
-          onEdit={handleEditMessage}
-          onDelete={handleDeleteMessage}
-        />
-      )}
-    </div>
->>>>>>> 98917eee
   );
 }
 
