--- conflicted
+++ resolved
@@ -4,17 +4,15 @@
 import 'jest-styled-components';
 import { cleanup } from '@testing-library/react';
 
-<<<<<<< HEAD
 // Set up environment variables for testing
 process.env.SECRET_KEY = 'test-secret-key-that-is-32-characters-long-for-testing';
 process.env.OPENAI_API_KEY = 'test-openai-key';
 process.env.ANTHROPIC_API_KEY = 'test-anthropic-key';
-=======
+
 // Polyfill TextEncoder/TextDecoder for Node.js tests
 import { TextEncoder, TextDecoder } from 'util';
 global.TextEncoder = TextEncoder as any;
 global.TextDecoder = TextDecoder as any;
->>>>>>> af4541e3
 
 // Extend Sequelize type to include the log property
 declare module 'sequelize' {
