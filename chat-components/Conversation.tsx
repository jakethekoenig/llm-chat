import React, { useState, useEffect } from 'react';
import Message from './Message';
import { Message as MessageType } from './types/Message';
import NewMessage from '../site/components/NewMessage';

interface ConversationProps {
  messages: MessageType[];
<<<<<<< HEAD
  onSubmit: (message: string) => AsyncIterable<string>;
}

const Conversation: React.FC<ConversationProps> = ({ messages, onSubmit }) => {
=======
  author: string; // New prop
}

const Conversation: React.FC<ConversationProps> = ({ messages, author }) => {
>>>>>>> 8ad69a08
  // TODO: Refactor messages to be a map
  const getChildren = (_messages: MessageType[], parentId: string | null): MessageType[] => {
    return _messages.filter(message => message.parentId === parentId);
  }

  const getMessage = (_messages: MessageType[], id: string): MessageType | null => {
    return _messages.find(message => message.id === id) || null;
  }
  const [selectedChildIndex, setSelectedChildIndex] = useState<{ [key: string]: string }>({});


  const setChildren = (_messages: MessageType[]) => {
     setSelectedChildIndex(prevState => {
        const newState = { ...prevState };
        for (const message of _messages) {
          if (newState[message.id] === undefined) {
            const children = getChildren(_messages, message.id);
            if (children.length > 0) {
              newState[message.id] = children[0].id;
            }
          }
        }
        return newState;
      });
  }

  useEffect(() => {
    setChildren(messages);
  }, [messages]);

  const incrementSelectedChildIndex = (id: string | null | undefined) => {
      if (id != null && id != undefined)
          setSelectedChildIndex(prevState => {
            const children = getChildren(messages, id);
            const currentSelected = prevState[id];
            const currentSelectedIndex = children.findIndex(child => child.id === currentSelected);
            if (currentSelectedIndex < children.length - 1) {
              return {
                ...prevState,
                [id]: children[currentSelectedIndex + 1].id
              };
            }
            return prevState;
          });
  }

  const decrementSelectedChildIndex = (id: string | null | undefined) => {
      if (id !== null && id !== undefined)
          setSelectedChildIndex(prevState => {
            const children = getChildren(messages, id);
            const currentSelected = prevState[id];
            const currentSelectedIndex = children.findIndex(child => child.id === currentSelected);
            if (currentSelectedIndex > 0) {
              return {
                ...prevState,
                [id]: children[currentSelectedIndex - 1].id
              };
            }
            return prevState;
          });
  }

  const renderMessages = (_messages: MessageType[], currentId: string | null = null, parentId: string | null = null): JSX.Element => {
    if (currentId === null) {
      return <></>;
    }
    const childMessages = getChildren(_messages, parentId);
    const currentIndex = childMessages.findIndex(message => message.id === currentId);
    const totalSiblings = childMessages.length;
    const currentMessage = getMessage(_messages, currentId) as MessageType;
    const childrenHaveSiblings = getChildren(_messages, currentId).length > 1;
    if (!currentMessage) {
      return (<></>);
    } else {
        return (<>
            <Message
              content={currentMessage.content}
              author={currentMessage.author}
              timestamp={currentMessage.timestamp}
              id={currentMessage.id}
              onPrev={() => decrementSelectedChildIndex(currentMessage.parentId)}
              onNext={() => incrementSelectedChildIndex(currentMessage.parentId)}
              hasSiblings={totalSiblings > 1}
              currentIndex={currentIndex}
              totalSiblings={totalSiblings}
              $isAuthor={currentMessage.author === author}
            />
            {renderMessages(_messages, selectedChildIndex[currentId], currentId)}
        </>);
    }
  };

  // TODO: Enforce that there is always at least one parent
  const parentMessages = getChildren(messages, null);
  const hasSiblings = parentMessages.length > 1;

<<<<<<< HEAD
  return (
    <div>
      {renderMessages(messages, parentMessages[0]?.id, null)}
      <NewMessage onSubmit={onSubmit} />
    </div>
  );
=======
  return <div>{renderMessages(messages, parentMessages[0]?.id || '', null)}</div>;
>>>>>>> 8ad69a08
};

export default Conversation;<|MERGE_RESOLUTION|>--- conflicted
+++ resolved
@@ -5,17 +5,11 @@
 
 interface ConversationProps {
   messages: MessageType[];
-<<<<<<< HEAD
   onSubmit: (message: string) => AsyncIterable<string>;
-}
-
-const Conversation: React.FC<ConversationProps> = ({ messages, onSubmit }) => {
-=======
   author: string; // New prop
 }
 
-const Conversation: React.FC<ConversationProps> = ({ messages, author }) => {
->>>>>>> 8ad69a08
+const Conversation: React.FC<ConversationProps> = ({ messages, onSubmit, author }) => {
   // TODO: Refactor messages to be a map
   const getChildren = (_messages: MessageType[], parentId: string | null): MessageType[] => {
     return _messages.filter(message => message.parentId === parentId);
@@ -112,16 +106,12 @@
   const parentMessages = getChildren(messages, null);
   const hasSiblings = parentMessages.length > 1;
 
-<<<<<<< HEAD
   return (
     <div>
-      {renderMessages(messages, parentMessages[0]?.id, null)}
+      {renderMessages(messages, parentMessages[0]?.id || '', null)}
       <NewMessage onSubmit={onSubmit} />
     </div>
   );
-=======
-  return <div>{renderMessages(messages, parentMessages[0]?.id || '', null)}</div>;
->>>>>>> 8ad69a08
 };
 
 export default Conversation;