import React from 'react';
import { render, screen } from '@testing-library/react';
import '@testing-library/jest-dom';
import { CodeBlockRenderer } from '../src/renderers/CodeBlockRenderer';

test('renders code block correctly', () => {
  const renderer = new CodeBlockRenderer();
  const content = "```javascript\nconsole.log('Hello, World!');\n```";
  const startSeq = renderer.detectStartSequence(content, 0);
  if (startSeq !== null) {
<<<<<<< HEAD
    const endSeq = renderer.detectEndSequence(content, (startSeq as [number, number])[1]);
    if (endSeq !== null) {
      const renderedContent = renderer.render(content, (startSeq as [number, number])[0], (endSeq as [number, number])[1]);
=======
    const endSeq = renderer.detectEndSequence(content, startSeq[1]);
    if (endSeq !== null) {
      const renderedContent = renderer.render(content, startSeq[0], endSeq[1]);
>>>>>>> e68d72d0

      render(<div dangerouslySetInnerHTML={{ __html: renderedContent }} />);
      expect(screen.getByText("console")).toBeInTheDocument();
      expect(screen.getByText("log")).toBeInTheDocument();
    }
  }
});

test('detects start sequence correctly', () => {
  const renderer = new CodeBlockRenderer();
  const content = "```javascript\nconsole.log('Hello, World!');\n```";
  const startSeq = renderer.detectStartSequence(content, 0);
  expect(startSeq).toEqual([0, 3]);
<<<<<<< HEAD
});
  const startSeq = renderer.detectStartSequence(content, 0);
  expect(startSeq).toEqual([0, 3]);
=======
>>>>>>> e68d72d0
});

test('detects end sequence correctly', () => {
  const renderer = new CodeBlockRenderer();
  const content = "```javascript\nconsole.log('Hello, World!');\n```";
  const startSeq = renderer.detectStartSequence(content, 0);
  if (startSeq !== null) {
<<<<<<< HEAD
    const endSeq = renderer.detectEndSequence(content, (startSeq as [number, number])[1]);
    if (endSeq !== null) {
      expect(endSeq).toEqual([43, 46]);
=======
    const endSeq = renderer.detectEndSequence(content, startSeq[1]);
    if (endSeq !== null) {
      expect(endSeq).toEqual([44, 47]);
>>>>>>> e68d72d0
    }
  }
});

test('handles no start sequence', () => {
  const renderer = new CodeBlockRenderer();
  const content = "console.log('Hello, World!');";
  const startSeq = renderer.detectStartSequence(content, 0);
  expect(startSeq).toBeNull();
});

test('handles no end sequence', () => {
  const renderer = new CodeBlockRenderer();
  const content = "```javascript\nconsole.log('Hello, World!');";
  const startSeq = renderer.detectStartSequence(content, 0);
  if (startSeq !== null) {
<<<<<<< HEAD
    const endSeq = renderer.detectEndSequence(content, (startSeq as [number, number])[1]);
    if (endSeq !== null) {
      expect(endSeq).toBeNull();
    }
=======
    const endSeq = renderer.detectEndSequence(content, startSeq[1]);
    expect(endSeq).toBeNull();
>>>>>>> e68d72d0
  }
});<|MERGE_RESOLUTION|>--- conflicted
+++ resolved
@@ -8,15 +8,9 @@
   const content = "```javascript\nconsole.log('Hello, World!');\n```";
   const startSeq = renderer.detectStartSequence(content, 0);
   if (startSeq !== null) {
-<<<<<<< HEAD
-    const endSeq = renderer.detectEndSequence(content, (startSeq as [number, number])[1]);
-    if (endSeq !== null) {
-      const renderedContent = renderer.render(content, (startSeq as [number, number])[0], (endSeq as [number, number])[1]);
-=======
     const endSeq = renderer.detectEndSequence(content, startSeq[1]);
     if (endSeq !== null) {
       const renderedContent = renderer.render(content, startSeq[0], endSeq[1]);
->>>>>>> e68d72d0
 
       render(<div dangerouslySetInnerHTML={{ __html: renderedContent }} />);
       expect(screen.getByText("console")).toBeInTheDocument();
@@ -30,12 +24,6 @@
   const content = "```javascript\nconsole.log('Hello, World!');\n```";
   const startSeq = renderer.detectStartSequence(content, 0);
   expect(startSeq).toEqual([0, 3]);
-<<<<<<< HEAD
-});
-  const startSeq = renderer.detectStartSequence(content, 0);
-  expect(startSeq).toEqual([0, 3]);
-=======
->>>>>>> e68d72d0
 });
 
 test('detects end sequence correctly', () => {
@@ -43,15 +31,9 @@
   const content = "```javascript\nconsole.log('Hello, World!');\n```";
   const startSeq = renderer.detectStartSequence(content, 0);
   if (startSeq !== null) {
-<<<<<<< HEAD
-    const endSeq = renderer.detectEndSequence(content, (startSeq as [number, number])[1]);
-    if (endSeq !== null) {
-      expect(endSeq).toEqual([43, 46]);
-=======
     const endSeq = renderer.detectEndSequence(content, startSeq[1]);
     if (endSeq !== null) {
       expect(endSeq).toEqual([44, 47]);
->>>>>>> e68d72d0
     }
   }
 });
@@ -68,14 +50,7 @@
   const content = "```javascript\nconsole.log('Hello, World!');";
   const startSeq = renderer.detectStartSequence(content, 0);
   if (startSeq !== null) {
-<<<<<<< HEAD
-    const endSeq = renderer.detectEndSequence(content, (startSeq as [number, number])[1]);
-    if (endSeq !== null) {
-      expect(endSeq).toBeNull();
-    }
-=======
     const endSeq = renderer.detectEndSequence(content, startSeq[1]);
     expect(endSeq).toBeNull();
->>>>>>> e68d72d0
   }
 });