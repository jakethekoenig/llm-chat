--- conflicted
+++ resolved
@@ -6,17 +6,11 @@
 test('renders code block correctly', () => {
   const renderer = new CodeBlockRenderer();
   const content = "```javascript\nconsole.log('Hello, World!');\n```";
-<<<<<<< HEAD
-  const startSeq = renderer.detectStartSequence(content, 0) as [number, number];
-  const endSeq = renderer.detectEndSequence(content, startSeq ? startSeq[1] : 0) as [number, number];
-  const renderedContent = renderer.render(content, startSeq ? startSeq[0] : 0, endSeq ? endSeq[1] : 0);
-=======
   const startSeq = renderer.detectStartSequence(content, 0);
   if (startSeq !== null) {
     const endSeq = renderer.detectEndSequence(content, startSeq[1]);
     if (endSeq !== null) {
       const renderedContent = renderer.render(content, startSeq[0], endSeq[1]);
->>>>>>> b5f65703
 
       render(<div dangerouslySetInnerHTML={{ __html: renderedContent }} />);
       expect(screen.getByText("console")).toBeInTheDocument();
@@ -35,11 +29,6 @@
 test('detects end sequence correctly', () => {
   const renderer = new CodeBlockRenderer();
   const content = "```javascript\nconsole.log('Hello, World!');\n```";
-<<<<<<< HEAD
-  const startSeq = renderer.detectStartSequence(content, 0) as [number, number];
-  const endSeq = renderer.detectEndSequence(content, startSeq ? startSeq[1] : 0) as [number, number];
-  expect(endSeq).toEqual([44, 47]);
-=======
   const startSeq = renderer.detectStartSequence(content, 0);
   if (startSeq !== null) {
     const endSeq = renderer.detectEndSequence(content, startSeq[1]);
@@ -47,7 +36,6 @@
       expect(endSeq).toEqual([44, 47]);
     }
   }
->>>>>>> b5f65703
 });
 
 test('handles no start sequence', () => {
@@ -60,15 +48,9 @@
 test('handles no end sequence', () => {
   const renderer = new CodeBlockRenderer();
   const content = "```javascript\nconsole.log('Hello, World!');";
-<<<<<<< HEAD
-  const startSeq = renderer.detectStartSequence(content, 0) as [number, number];
-  const endSeq = renderer.detectEndSequence(content, startSeq ? startSeq[1] : 0) as [number, number];
-  expect(endSeq).toBe(43);
-=======
   const startSeq = renderer.detectStartSequence(content, 0);
   if (startSeq !== null) {
     const endSeq = renderer.detectEndSequence(content, startSeq[1]);
     expect(endSeq).toBeNull();
   }
->>>>>>> b5f65703
 });