--- conflicted
+++ resolved
@@ -7,15 +7,10 @@
   const renderer = new CodeBlockRenderer();
   const content = "```javascript\nconsole.log('Hello, World!');\n```";
   const startSeq = renderer.detectStartSequence(content, 0);
-<<<<<<< HEAD
-  const endSeq = renderer.detectEndSequence(content, Array.isArray(startSeq) ? startSeq[1] : startSeq);
-  const renderedContent = renderer.render(content, Array.isArray(startSeq) ? startSeq[0] : startSeq, Array.isArray(endSeq) ? endSeq[1] : endSeq);
-=======
   if (startSeq !== null) {
     const endSeq = renderer.detectEndSequence(content, startSeq[1]);
     if (endSeq !== null) {
       const renderedContent = renderer.render(content, startSeq[0], endSeq[1]);
->>>>>>> 92966f42
 
       render(<div dangerouslySetInnerHTML={{ __html: renderedContent }} />);
       expect(screen.getByText("console")).toBeInTheDocument();
@@ -35,17 +30,12 @@
   const renderer = new CodeBlockRenderer();
   const content = "```javascript\nconsole.log('Hello, World!');\n```";
   const startSeq = renderer.detectStartSequence(content, 0);
-<<<<<<< HEAD
-  const endSeq = renderer.detectEndSequence(content, Array.isArray(startSeq) ? startSeq[1] : startSeq);
-  expect(endSeq).toEqual([44, 47]);
-=======
   if (startSeq !== null) {
     const endSeq = renderer.detectEndSequence(content, startSeq[1]);
     if (endSeq !== null) {
       expect(endSeq).toEqual([44, 47]);
     }
   }
->>>>>>> 92966f42
 });
 
 test('handles no start sequence', () => {
@@ -59,15 +49,10 @@
   const renderer = new CodeBlockRenderer();
   const content = "```javascript\nconsole.log('Hello, World!');";
   const startSeq = renderer.detectStartSequence(content, 0);
-<<<<<<< HEAD
-  const endSeq = renderer.detectEndSequence(content, Array.isArray(startSeq) ? startSeq[1] : startSeq);
-  expect(endSeq).toEqual(content.length);
-=======
   if (startSeq !== null) {
     const endSeq = renderer.detectEndSequence(content, startSeq[1]);
     if (endSeq !== null) {
       expect(endSeq).toBeNull();
     }
   }
->>>>>>> 92966f42
 });