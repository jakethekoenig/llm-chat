import React from 'react';
import { render, screen, fireEvent, waitFor } from '@testing-library/react';
import '@testing-library/jest-dom';
import Message from '../../chat-components/Message';
import { CodeBlockRenderer } from '../../chat-components/renderers/CodeBlockRenderer';
import { ArtifactRenderer } from '../../chat-components/renderers/ArtifactRenderer';
import { MessageConfigProvider, MessageConfig, defaultConfig } from '../../chat-components/MessageConfigContext';
<<<<<<< HEAD
import { Renderer } from '../../chat-components/renderers/Renderer';
=======
import OpenAI from 'openai';

jest.mock('openai', () => {
  return {
    OpenAI: jest.fn().mockImplementation(() => ({
      completions: {
        create: jest.fn().mockResolvedValue({
          choices: [{ text: 'Mocked completion response' }]
        })
      }
    }))
  };
});
>>>>>>> 0b9bd495

beforeAll(() => {
  Object.assign(navigator, {
    clipboard: {
      writeText: jest.fn().mockResolvedValue(undefined),
      readText: jest.fn().mockResolvedValue(''),
    },
  });
});
beforeEach(() => {
  jest.clearAllMocks();
});

const renderWithConfig = (ui: React.ReactElement, config: Partial<MessageConfig> = {}) => {
  const fullConfig: MessageConfig = { ...defaultConfig, ...config };
  return render(
    <MessageConfigProvider config={fullConfig}>
      {ui}
    </MessageConfigProvider>
  );
};

test('renders author and timestamp', () => {
  renderWithConfig(<Message id="test-id-2" content="Test message" author="Test Author" timestamp="2023-01-01T00:00:00Z" currentIndex={0} totalSiblings={2} />);
  expect(screen.getByText('Test Author')).toBeInTheDocument();
  expect(screen.getByText(new Date('2023-01-01T00:00:00Z').toLocaleString())).toBeInTheDocument();
});

test('renders artifact content and opens side panel', async () => {
  const content = '<artifact>Artifact Content</artifact>';
  const renderers = [new ArtifactRenderer({ tagName: 'artifact' })];
  renderWithConfig(<Message id="test-id-17" content={content} renderers={renderers} />);
  
  const artifactElement = screen.getByText('Artifact Content');
  expect(artifactElement).toBeInTheDocument();
  
  fireEvent.click(artifactElement);
  
  const sidePanel = await screen.findByText('Artifact Content');
  expect(sidePanel).toBeInTheDocument();
  
  const closeButton = screen.getByText('Close');
  fireEvent.click(closeButton);
  
  await waitFor(() => {
    expect(sidePanel).not.toBeInTheDocument();
  });
});

test('renders control buttons based on props', async () => {
  const content = 'Test message';
  const onCopy = jest.fn();
  renderWithConfig(<Message id="test-id-3" content={content} buttons={{ copy: 'enabled' }} onCopy={onCopy} currentIndex={0} totalSiblings={1} />);
  const copyButton = screen.getByText('Copy');
  await fireEvent.click(copyButton);
  expect(navigator.clipboard.writeText).toHaveBeenCalledWith(content);
  expect(onCopy).toHaveBeenCalled();
});

test('renders share button and triggers onShare', async () => {
  const onShare = jest.fn();
  renderWithConfig(<Message id="test-id-4" content="Test message" buttons={{ share: 'enabled' }} onShare={onShare} />);
  await fireEvent.click(screen.getByText('Share'));
  expect(onShare).toHaveBeenCalled();
});

test('renders delete button and triggers onDelete', async () => {
  const onDelete = jest.fn();
  renderWithConfig(<Message id="test-id-5" content="Test message" buttons={{ delete: 'enabled' }} onDelete={onDelete} />);
  await fireEvent.click(screen.getByText('Delete'));
  expect(onDelete).toHaveBeenCalled();
});

test('renders edit button and triggers onEdit', async () => {
  const onEdit = jest.fn();
  renderWithConfig(<Message id="test-id-6" content="Test message" buttons={{ edit: 'enabled' }} onEdit={onEdit} />);
  await fireEvent.click(screen.getByText('Edit'));
  expect(onEdit).toHaveBeenCalled();
});

test('renders async iterator content', async () => {
  const asyncIterable = {
    async *[Symbol.asyncIterator]() {
      yield 'Hello, ';
      yield 'world!';
    },
  };

  renderWithConfig(<Message id="test-id-7" content={asyncIterable} />);
  await waitFor(() => {
    expect(screen.getByText((content) => content.startsWith('Hello, '))).toBeInTheDocument();
  });
  await waitFor(() => {
    expect(screen.getByText('Hello, world!')).toBeInTheDocument();
  });
});

test('renders async iterator content with delay', async () => {
  const asyncIterable = {
    async *[Symbol.asyncIterator]() {
      yield 'Loading';
      await new Promise(resolve => setTimeout(resolve, 100));
      yield '...';
    },
  };

  renderWithConfig(<Message id="test-id-8" content={asyncIterable} />);
  await waitFor(() => {
    expect(screen.getByText('Loading')).toBeInTheDocument();
  });
  await waitFor(() => {
    expect(screen.getByText('Loading...')).toBeInTheDocument();
  });
});

test('renders content without end sequence', () => {
  const renderers = [new CodeBlockRenderer()];
  const content = "```javascript\nconsole.log('Hello, World!');";
  renderWithConfig(<Message id="test-id-15" content={content} renderers={renderers as Renderer[]} currentIndex={0} totalSiblings={1} />);
  expect(screen.getByText("console")).toBeInTheDocument();
  expect(screen.getByText("log")).toBeInTheDocument();
});

test('renders code block content', () => {
  const renderers = [new CodeBlockRenderer()];
  const content = "```javascript\nconsole.log('Hello, World!');\n```";
  renderWithConfig(<Message id="test-id-9" content={content} renderers={renderers as Renderer[]} currentIndex={0} totalSiblings={1} />);
  expect(screen.getByText("console")).toBeInTheDocument();
  expect(screen.getByText("log")).toBeInTheDocument();
});

test('renders multiple code blocks and text without duplication', () => {
  const renderers = [new CodeBlockRenderer()];
  const content = "Here is some text before the code block.\n```javascript\nconsole.log('Hello, World!');\nconsole.log('This is a second line.');\n```\nHere is some text between the code blocks.\n```python\nprint('Hello, World!')\nprint('This is a second line.')\n```\nHere is some text after the code block."
  renderWithConfig(<Message id="test-id-10" content={content} renderers={renderers as Renderer[]} currentIndex={0} totalSiblings={1} />);
  expect(screen.getByText("Here is some text before the code block.")).toBeInTheDocument();
  expect(screen.getByText("Here is some text between the code blocks.")).toBeInTheDocument();
  expect(screen.getByText("Here is some text after the code block.")).toBeInTheDocument();
  expect(screen.getAllByText(/console/)).toHaveLength(2);
  expect(screen.getAllByText(/log/)).toHaveLength(2);
  expect(screen.getAllByText(/'This is a second line.'/)).toHaveLength(2);
  expect(screen.getAllByText(/print/)).toHaveLength(2);
  expect(screen.getByTestId('message-container')).toBeInTheDocument();
});

test('copies message content to clipboard', async () => {
  const content = 'Test message to copy';
  const onCopy = jest.fn();
  renderWithConfig(<Message id="test-id-11" content={content} buttons={{ copy: 'enabled' }} onCopy={onCopy} />);
  const copyButton = screen.getByText('Copy');
  await fireEvent.click(copyButton);
  expect(navigator.clipboard.writeText).toHaveBeenCalledWith(content);
  expect(onCopy).toHaveBeenCalled();
});

test('renders menu-ed buttons and triggers respective actions', async () => {
  renderWithConfig(<Message id="test-id-11" content="Test message" buttons={{ copy: 'menu-ed', share: 'menu-ed', delete: 'menu-ed', edit: 'menu-ed' }} />);
  expect(screen.getByText('Menu')).toBeInTheDocument();
  fireEvent.click(screen.getByText('Menu'));
  await waitFor(() => {
    expect(screen.getByText('Copy')).toBeInTheDocument();
    expect(screen.getByText('Share')).toBeInTheDocument();
    expect(screen.getByText('Delete')).toBeInTheDocument();
    expect(screen.getByText('Edit')).toBeInTheDocument();
  });
});

test('renders message with all buttons', async () => {
  const onCopy = jest.fn();
  const onShare = jest.fn();
  const onDelete = jest.fn();
  const onEdit = jest.fn();
  renderWithConfig(<Message id="test-id-12" content="Test message" buttons={{ copy: 'enabled', share: 'enabled', delete: 'enabled', edit: 'enabled' }} onCopy={onCopy} onShare={onShare} onDelete={onDelete} onEdit={onEdit} />);
  await fireEvent.click(screen.getByText('Copy'));
  expect(onCopy).toHaveBeenCalled();
  await fireEvent.click(screen.getByText('Share'));
  expect(onShare).toHaveBeenCalled();
  await fireEvent.click(screen.getByText('Delete'));
  expect(onDelete).toHaveBeenCalled();
  await fireEvent.click(screen.getByText('Edit'));
  expect(onEdit).toHaveBeenCalled();
});

test('renders message with no buttons', async () => {
  renderWithConfig(<Message id="test-id-13" content="Test message" />, { buttons: { copy: 'disabled', share: 'disabled', delete: 'disabled', edit: 'disabled' } });
  expect(screen.queryByText('Copy')).not.toBeInTheDocument();
  expect(screen.queryByText('Share')).not.toBeInTheDocument();
  expect(screen.queryByText('Delete')).not.toBeInTheDocument();
  expect(screen.queryByText('Edit')).not.toBeInTheDocument();
});

test('renders message with only copy button', async () => {
  const onCopy = jest.fn();
  renderWithConfig(<Message id="test-id-14" content="Test message" buttons={{ copy: 'enabled' }} onCopy={onCopy} />, { buttons: { copy: 'enabled', share: 'disabled', delete: 'disabled', edit: 'disabled' } });
  expect(screen.getByText('Copy')).toBeInTheDocument();
  expect(screen.queryByText('Share')).not.toBeInTheDocument();
  expect(screen.queryByText('Delete')).not.toBeInTheDocument();
  expect(screen.queryByText('Edit')).not.toBeInTheDocument();
});

test('renders plain text when no start sequence is found', () => {
  const content = "This is a plain text without code block.";
  renderWithConfig(<Message id="test-id-16" content={content} />);
  expect(screen.getByText(content)).toBeInTheDocument();
});

const messages = [
  { id: '1', content: 'Hello, world!', author: 'User', timestamp: new Date().toISOString(), parentId: null },
  { id: '2', content: 'Hi there!', author: 'User2', timestamp: new Date().toISOString(), parentId: '1' },
  { id: '3', content: 'How are you?', author: 'User', timestamp: new Date().toISOString(), parentId: '1' },
];

test('renders menu-ed buttons and triggers respective actions', async () => {
  renderWithConfig(<Message id="test-id-11" content="Test message" buttons={{ copy: 'menu-ed', share: 'menu-ed', delete: 'menu-ed', edit: 'menu-ed' }} />);
  expect(screen.getByText('Menu')).toBeInTheDocument();
  fireEvent.click(screen.getByText('Menu'));
  await waitFor(() => {
    expect(screen.getByText('Copy')).toBeInTheDocument();
    expect(screen.getByText('Share')).toBeInTheDocument();
    expect(screen.getByText('Delete')).toBeInTheDocument();
    expect(screen.getByText('Edit')).toBeInTheDocument();
  });
});

test('renders message with right justification and different background for author', () => {
  renderWithConfig(<Message id="test-id-17" content="Test message" author="Test Author" $isAuthor={true} />);
  const messageContainer = screen.getByTestId('message-container');
  expect(messageContainer).toHaveStyle('text-align: right');
  expect(messageContainer).toHaveStyle('background-color: #e0f7fa');
  // Ensure $isAuthor is not passed to DOM
  expect(messageContainer).not.toHaveAttribute('$isAuthor');
});

test('does not pass $isAuthor prop to DOM', () => {
  renderWithConfig(<Message id="test-id-20" content="Another test message" author="AuthorUser" $isAuthor={true} />);
  const messageContainer = screen.getByTestId('message-container');
  expect(messageContainer).not.toHaveAttribute('$isAuthor');
});

test('does not pass transient props to DOM elements', () => {
  renderWithConfig(<Message id="test-id-19" content="Test message" $isAuthor={true} />);
  const messageContainer = screen.getByTestId('message-container');
  expect(messageContainer).not.toHaveAttribute('$isAuthor');
});<|MERGE_RESOLUTION|>--- conflicted
+++ resolved
@@ -5,9 +5,7 @@
 import { CodeBlockRenderer } from '../../chat-components/renderers/CodeBlockRenderer';
 import { ArtifactRenderer } from '../../chat-components/renderers/ArtifactRenderer';
 import { MessageConfigProvider, MessageConfig, defaultConfig } from '../../chat-components/MessageConfigContext';
-<<<<<<< HEAD
 import { Renderer } from '../../chat-components/renderers/Renderer';
-=======
 import OpenAI from 'openai';
 
 jest.mock('openai', () => {
@@ -21,7 +19,6 @@
     }))
   };
 });
->>>>>>> 0b9bd495
 
 beforeAll(() => {
   Object.assign(navigator, {
