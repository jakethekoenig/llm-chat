// Mock database models first
jest.mock('../../server/database/models/Message', () => ({
  Message: {
    findByPk: jest.fn(),
    create: jest.fn(),
    update: jest.fn(),
    destroy: jest.fn(),
    get: jest.fn()
  }
}));

<<<<<<< HEAD
import { generateStreamingCompletion, generateCompletion } from '../../server/helpers/messageHelpers';
=======
import { generateStreamingCompletion, generateCompletion, addMessage } from '../../server/helpers/messageHelpers';
>>>>>>> 52c143cf
import { Message } from '../../server/database/models/Message';

// Mock OpenAI
jest.mock('openai', () => ({
<<<<<<< HEAD
  OpenAI: jest.fn(() => ({
    chat: {
      completions: {
        create: jest.fn().mockImplementation(({ stream }) => {
          if (stream) {
            // Mock streaming response
            const mockStream = {
              async *[Symbol.asyncIterator]() {
                yield { choices: [{ delta: { content: 'Hello' } }] };
                yield { choices: [{ delta: { content: ' world' } }] };
                yield { choices: [{ delta: { content: '!' } }] };
                yield { choices: [{ delta: { content: '' } }], usage: { prompt_tokens: 100, completion_tokens: 50 } };
              }
            };
            return Promise.resolve(mockStream);
          } else {
            return Promise.resolve({
              choices: [{
                message: { role: "assistant", content: 'Mocked OpenAI response' }
              }],
              usage: { prompt_tokens: 100, completion_tokens: 50 }
            });
          }
        })
=======
  OpenAI: jest.fn().mockImplementation((config) => {
    const isOpenRouter = config?.baseURL === 'https://openrouter.ai/api/v1';
    const responseContent = isOpenRouter ? 'Mocked OpenRouter response' : 'Mocked OpenAI response';
    
    return {
      chat: {
        completions: {
          create: jest.fn().mockImplementation(({ stream }) => {
            if (stream) {
              // Mock streaming response
              const mockStream = {
                async *[Symbol.asyncIterator]() {
                  yield { choices: [{ delta: { content: 'Hello' } }] };
                  yield { choices: [{ delta: { content: ' world' } }] };
                  yield { choices: [{ delta: { content: '!' } }] };
                }
              };
              return Promise.resolve(mockStream);
            } else {
              return Promise.resolve({
                choices: [{
                  message: { role: "assistant", content: responseContent }
                }]
              });
            }
          })
        }
>>>>>>> 52c143cf
      }
    };
  })
}));

// Mock Anthropic
jest.mock('@anthropic-ai/sdk', () => ({
  __esModule: true,
  default: jest.fn(() => ({
    messages: {
      create: jest.fn().mockImplementation(({ stream }) => {
        if (stream) {
          // Mock streaming response
          const mockStream = {
            async *[Symbol.asyncIterator]() {
              yield { type: 'content_block_delta', delta: { type: 'text_delta', text: 'Hello' } };
              yield { type: 'content_block_delta', delta: { type: 'text_delta', text: ' world' } };
              yield { type: 'content_block_delta', delta: { type: 'text_delta', text: '!' } };
              yield { type: 'message_delta', usage: { input_tokens: 100, output_tokens: 50 } };
            }
          };
          return Promise.resolve(mockStream);
        } else {
          return Promise.resolve({
            content: [{ type: 'text', text: 'Mocked Anthropic response' }],
            usage: { input_tokens: 100, output_tokens: 50 }
          });
        }
      })
    }
  }))
}));


describe('messageHelpers - Streaming Functions', () => {
  beforeEach(() => {
    jest.clearAllMocks();
    
    // Set up environment variables
    process.env.OPENAI_API_KEY = 'test-openai-key';
    process.env.ANTHROPIC_API_KEY = 'test-anthropic-key';
    process.env.OPENROUTER_API_KEY = 'test-openrouter-key';
    
    // Mock message structure
    const mockParentMessage = {
      get: jest.fn((field: string) => {
        switch (field) {
          case 'content': return 'Test message content';
          case 'conversation_id': return 1;
          case 'user_id': return 1;
          default: return null;
        }
      })
    };
    
    const mockCompletionMessage = {
      get: jest.fn((field: string) => {
        switch (field) {
          case 'id': return 123;
          default: return null;
        }
      }),
      update: jest.fn(),
      destroy: jest.fn()
    };
    
    (Message.findByPk as jest.Mock).mockResolvedValue(mockParentMessage);
    (Message.create as jest.Mock).mockResolvedValue(mockCompletionMessage);
  });

  afterEach(() => {
    delete process.env.OPENAI_API_KEY;
    delete process.env.ANTHROPIC_API_KEY;
    delete process.env.OPENROUTER_API_KEY;
  });

  describe('generateStreamingCompletion', () => {
    test('should stream OpenAI completion successfully', async () => {
      const chunks: any[] = [];
      
      for await (const chunk of generateStreamingCompletion(1, 'gpt-4', 0.7)) {
        chunks.push(chunk);
      }
      
      expect(chunks.length).toBeGreaterThan(0);
      expect(chunks[chunks.length - 1].isComplete).toBe(true);
      expect(Message.findByPk).toHaveBeenCalledWith(1);
      expect(Message.create).toHaveBeenCalled();
    });

    test('should stream Anthropic completion successfully', async () => {
      const chunks: any[] = [];
      
      for await (const chunk of generateStreamingCompletion(1, 'claude-3-opus', 0.7)) {
        chunks.push(chunk);
      }
      
      expect(chunks.length).toBeGreaterThan(0);
      expect(chunks[chunks.length - 1].isComplete).toBe(true);
      expect(Message.findByPk).toHaveBeenCalledWith(1);
      expect(Message.create).toHaveBeenCalled();
    });

    test('should stream Llama completion successfully via OpenRouter', async () => {
      const chunks: any[] = [];
      
      for await (const chunk of generateStreamingCompletion(1, 'meta-llama/llama-3.1-70b-instruct', 0.7)) {
        chunks.push(chunk);
      }
      
      expect(chunks.length).toBeGreaterThan(0);
      expect(chunks[chunks.length - 1].isComplete).toBe(true);
      expect(Message.findByPk).toHaveBeenCalledWith(1);
      expect(Message.create).toHaveBeenCalled();
    });

    test('should throw error when parent message not found', async () => {
      (Message.findByPk as jest.Mock).mockResolvedValue(null);
      
      const generator = generateStreamingCompletion(999, 'gpt-4', 0.7);
      const iterator = generator[Symbol.asyncIterator]();
      
      await expect(iterator.next()).rejects.toThrow('Parent message with ID 999 not found');
    });

    test('should throw error when message has no content', async () => {
      const mockParentMessage = {
        get: jest.fn((field: string) => {
          switch (field) {
            case 'content': return '';
            case 'conversation_id': return 1;
            case 'user_id': return 1;
            default: return null;
          }
        })
      };
      
      (Message.findByPk as jest.Mock).mockResolvedValue(mockParentMessage);
      
      const generator = generateStreamingCompletion(1, 'gpt-4', 0.7);
      const iterator = generator[Symbol.asyncIterator]();
      
      await expect(iterator.next()).rejects.toThrow('Parent message has no content');
    });

  });

  describe('generateCompletion', () => {
<<<<<<< HEAD
    test('should generate OpenAI completion with cost', async () => {
      const result = await generateCompletion(1, 'gpt-4', 0.7);
      
      expect(Message.findByPk).toHaveBeenCalledWith(1);
      expect(Message.create).toHaveBeenCalledWith(
        expect.objectContaining({
          content: 'Mocked OpenAI response',
          model: 'gpt-4',
          temperature: 0.7,
          cost: expect.any(Number)
        })
      );
    });

    test('should generate Anthropic completion with cost', async () => {
      const result = await generateCompletion(1, 'claude-3-opus', 0.7);
      
      expect(Message.findByPk).toHaveBeenCalledWith(1);
      expect(Message.create).toHaveBeenCalledWith(
        expect.objectContaining({
          content: 'Mocked Anthropic response',
          model: 'claude-3-opus',
          temperature: 0.7,
          cost: expect.any(Number)
        })
      );
=======
    test('should generate OpenAI completion successfully', async () => {
      const mockCompletionMessage = {
        get: jest.fn((field: string) => {
          switch (field) {
            case 'id': return 123;
            case 'content': return 'Mocked OpenAI response';
            default: return null;
          }
        })
      };
      
      (Message.create as jest.Mock).mockResolvedValue(mockCompletionMessage);
      
      const result = await generateCompletion(1, 'gpt-4', 0.7);
      
      expect(result).toBe(mockCompletionMessage);
      expect(Message.findByPk).toHaveBeenCalledWith(1);
      expect(Message.create).toHaveBeenCalled();
    });

    test('should generate Anthropic completion successfully', async () => {
      const mockCompletionMessage = {
        get: jest.fn((field: string) => {
          switch (field) {
            case 'id': return 123;
            case 'content': return 'Mocked Anthropic response';
            default: return null;
          }
        })
      };
      
      (Message.create as jest.Mock).mockResolvedValue(mockCompletionMessage);
      
      const result = await generateCompletion(1, 'claude-3-opus', 0.7);
      
      expect(result).toBe(mockCompletionMessage);
      expect(Message.findByPk).toHaveBeenCalledWith(1);
      expect(Message.create).toHaveBeenCalled();
    });

    test('should generate Llama completion successfully via OpenRouter', async () => {
      const mockCompletionMessage = {
        get: jest.fn((field: string) => {
          switch (field) {
            case 'id': return 123;
            case 'content': return 'Mocked OpenRouter response';
            default: return null;
          }
        })
      };
      
      (Message.create as jest.Mock).mockResolvedValue(mockCompletionMessage);
      
      const result = await generateCompletion(1, 'meta-llama/llama-3.1-70b-instruct', 0.7);
      
      expect(result).toBe(mockCompletionMessage);
      expect(Message.findByPk).toHaveBeenCalledWith(1);
      expect(Message.create).toHaveBeenCalled();
>>>>>>> 52c143cf
    });

    test('should throw error when parent message not found', async () => {
      (Message.findByPk as jest.Mock).mockResolvedValue(null);
      
      await expect(generateCompletion(999, 'gpt-4', 0.7)).rejects.toThrow('Parent message with ID 999 not found');
    });

    test('should throw error when message has no content', async () => {
      const mockParentMessage = {
        get: jest.fn((field: string) => {
          switch (field) {
            case 'content': return '';
            case 'conversation_id': return 1;
            case 'user_id': return 1;
            default: return null;
          }
        })
      };
      
      (Message.findByPk as jest.Mock).mockResolvedValue(mockParentMessage);
      
      await expect(generateCompletion(1, 'gpt-4', 0.7)).rejects.toThrow('Parent message has no content');
    });
<<<<<<< HEAD
  });

  describe('Cost Calculation', () => {
    // We'll test cost calculation indirectly through the completion functions
    // since the cost calculation functions are not exported
    test('should calculate cost for different OpenAI models', async () => {
      const models = ['gpt-4', 'gpt-3.5-turbo', 'gpt-4-turbo'];
      
      for (const model of models) {
        await generateCompletion(1, model, 0.7);
        expect(Message.create).toHaveBeenCalledWith(
          expect.objectContaining({
            cost: expect.any(Number)
          })
        );
      }
    });

    test('should calculate cost for different Anthropic models', async () => {
      const models = ['claude-3-opus-20240229', 'claude-3-sonnet-20240229', 'claude-3-haiku-20240307'];
      
      for (const model of models) {
        await generateCompletion(1, model, 0.7);
        expect(Message.create).toHaveBeenCalledWith(
          expect.objectContaining({
            cost: expect.any(Number)
          })
        );
      }
    });

    test('should handle missing usage data gracefully', async () => {
      // Mock OpenAI without usage data
      const OpenAI = require('openai').OpenAI;
      const mockCreate = jest.fn().mockResolvedValue({
        choices: [{
          message: { role: "assistant", content: 'Response without usage' }
        }]
        // No usage field
      });
      
      OpenAI.mockImplementation(() => ({
        chat: {
          completions: {
            create: mockCreate
          }
        }
      }));

      await generateCompletion(1, 'gpt-4', 0.7);
      expect(Message.create).toHaveBeenCalledWith(
        expect.objectContaining({
          cost: 0 // Should default to 0 when no usage data
        })
      );
    });
  });
=======

  });

  describe('Model Detection', () => {
    test('should use OpenAI for unknown model types', async () => {
      const mockCompletionMessage = {
        get: jest.fn((field: string) => {
          switch (field) {
            case 'id': return 123;
            case 'content': return 'Mocked OpenAI response';
            default: return null;
          }
        })
      };
      
      (Message.create as jest.Mock).mockResolvedValue(mockCompletionMessage);
      
      const result = await generateCompletion(1, 'unknown-model', 0.7);
      
      expect(result).toBe(mockCompletionMessage);
      expect(Message.findByPk).toHaveBeenCalledWith(1);
      expect(Message.create).toHaveBeenCalled();
    });

    test('should use OpenAI for streaming unknown model types', async () => {
      const chunks: any[] = [];
      
      for await (const chunk of generateStreamingCompletion(1, 'unknown-model', 0.7)) {
        chunks.push(chunk);
      }
      
      expect(chunks.length).toBeGreaterThan(0);
      expect(chunks[chunks.length - 1].isComplete).toBe(true);
      expect(Message.findByPk).toHaveBeenCalledWith(1);
      expect(Message.create).toHaveBeenCalled();
    });

    test('should handle edge case with different Llama model naming', async () => {
      const chunks: any[] = [];
      
      for await (const chunk of generateStreamingCompletion(1, 'llama3-custom', 0.7)) {
        chunks.push(chunk);
      }
      
      expect(chunks.length).toBeGreaterThan(0);
      expect(chunks[chunks.length - 1].isComplete).toBe(true);
    });

  });

  describe('addMessage', () => {
    test('should create message with all parameters', async () => {
      const mockMessage = {
        get: jest.fn(() => 'test message'),
        content: 'Test content',
        conversation_id: 1,
        parent_id: null,
        user_id: 1
      };
      
      (Message.create as jest.Mock).mockResolvedValue(mockMessage);
      
      const result = await addMessage('Test content', 1, null, 1);
      
      expect(Message.create).toHaveBeenCalledWith({
        content: 'Test content',
        conversation_id: 1,
        parent_id: null,
        user_id: 1
      });
      expect(result).toBe(mockMessage);
    });

    test('should create message with parent ID', async () => {
      const mockMessage = {
        get: jest.fn(() => 'test message'),
        content: 'Reply content',
        conversation_id: 1,
        parent_id: 5,
        user_id: 2
      };
      
      (Message.create as jest.Mock).mockResolvedValue(mockMessage);
      
      const result = await addMessage('Reply content', 1, 5, 2);
      
      expect(Message.create).toHaveBeenCalledWith({
        content: 'Reply content',
        conversation_id: 1,
        parent_id: 5,
        user_id: 2
      });
      expect(result).toBe(mockMessage);
    });
  });

>>>>>>> 52c143cf
});<|MERGE_RESOLUTION|>--- conflicted
+++ resolved
@@ -9,41 +9,11 @@
   }
 }));
 
-<<<<<<< HEAD
-import { generateStreamingCompletion, generateCompletion } from '../../server/helpers/messageHelpers';
-=======
 import { generateStreamingCompletion, generateCompletion, addMessage } from '../../server/helpers/messageHelpers';
->>>>>>> 52c143cf
 import { Message } from '../../server/database/models/Message';
 
 // Mock OpenAI
 jest.mock('openai', () => ({
-<<<<<<< HEAD
-  OpenAI: jest.fn(() => ({
-    chat: {
-      completions: {
-        create: jest.fn().mockImplementation(({ stream }) => {
-          if (stream) {
-            // Mock streaming response
-            const mockStream = {
-              async *[Symbol.asyncIterator]() {
-                yield { choices: [{ delta: { content: 'Hello' } }] };
-                yield { choices: [{ delta: { content: ' world' } }] };
-                yield { choices: [{ delta: { content: '!' } }] };
-                yield { choices: [{ delta: { content: '' } }], usage: { prompt_tokens: 100, completion_tokens: 50 } };
-              }
-            };
-            return Promise.resolve(mockStream);
-          } else {
-            return Promise.resolve({
-              choices: [{
-                message: { role: "assistant", content: 'Mocked OpenAI response' }
-              }],
-              usage: { prompt_tokens: 100, completion_tokens: 50 }
-            });
-          }
-        })
-=======
   OpenAI: jest.fn().mockImplementation((config) => {
     const isOpenRouter = config?.baseURL === 'https://openrouter.ai/api/v1';
     const responseContent = isOpenRouter ? 'Mocked OpenRouter response' : 'Mocked OpenAI response';
@@ -59,6 +29,10 @@
                   yield { choices: [{ delta: { content: 'Hello' } }] };
                   yield { choices: [{ delta: { content: ' world' } }] };
                   yield { choices: [{ delta: { content: '!' } }] };
+                  // Only OpenAI (not OpenRouter) provides usage data
+                  if (!isOpenRouter) {
+                    yield { choices: [{ delta: { content: '' } }], usage: { prompt_tokens: 100, completion_tokens: 50 } };
+                  }
                 }
               };
               return Promise.resolve(mockStream);
@@ -66,12 +40,13 @@
               return Promise.resolve({
                 choices: [{
                   message: { role: "assistant", content: responseContent }
-                }]
+                }],
+                // Only OpenAI (not OpenRouter) provides usage data
+                usage: isOpenRouter ? undefined : { prompt_tokens: 100, completion_tokens: 50 }
               });
             }
           })
         }
->>>>>>> 52c143cf
       }
     };
   })
@@ -220,10 +195,22 @@
   });
 
   describe('generateCompletion', () => {
-<<<<<<< HEAD
     test('should generate OpenAI completion with cost', async () => {
+      const mockCompletionMessage = {
+        get: jest.fn((field: string) => {
+          switch (field) {
+            case 'id': return 123;
+            case 'content': return 'Mocked OpenAI response';
+            default: return null;
+          }
+        })
+      };
+      
+      (Message.create as jest.Mock).mockResolvedValue(mockCompletionMessage);
+      
       const result = await generateCompletion(1, 'gpt-4', 0.7);
       
+      expect(result).toBe(mockCompletionMessage);
       expect(Message.findByPk).toHaveBeenCalledWith(1);
       expect(Message.create).toHaveBeenCalledWith(
         expect.objectContaining({
@@ -236,8 +223,21 @@
     });
 
     test('should generate Anthropic completion with cost', async () => {
+      const mockCompletionMessage = {
+        get: jest.fn((field: string) => {
+          switch (field) {
+            case 'id': return 123;
+            case 'content': return 'Mocked Anthropic response';
+            default: return null;
+          }
+        })
+      };
+      
+      (Message.create as jest.Mock).mockResolvedValue(mockCompletionMessage);
+      
       const result = await generateCompletion(1, 'claude-3-opus', 0.7);
       
+      expect(result).toBe(mockCompletionMessage);
       expect(Message.findByPk).toHaveBeenCalledWith(1);
       expect(Message.create).toHaveBeenCalledWith(
         expect.objectContaining({
@@ -247,48 +247,9 @@
           cost: expect.any(Number)
         })
       );
-=======
-    test('should generate OpenAI completion successfully', async () => {
-      const mockCompletionMessage = {
-        get: jest.fn((field: string) => {
-          switch (field) {
-            case 'id': return 123;
-            case 'content': return 'Mocked OpenAI response';
-            default: return null;
-          }
-        })
-      };
-      
-      (Message.create as jest.Mock).mockResolvedValue(mockCompletionMessage);
-      
-      const result = await generateCompletion(1, 'gpt-4', 0.7);
-      
-      expect(result).toBe(mockCompletionMessage);
-      expect(Message.findByPk).toHaveBeenCalledWith(1);
-      expect(Message.create).toHaveBeenCalled();
-    });
-
-    test('should generate Anthropic completion successfully', async () => {
-      const mockCompletionMessage = {
-        get: jest.fn((field: string) => {
-          switch (field) {
-            case 'id': return 123;
-            case 'content': return 'Mocked Anthropic response';
-            default: return null;
-          }
-        })
-      };
-      
-      (Message.create as jest.Mock).mockResolvedValue(mockCompletionMessage);
-      
-      const result = await generateCompletion(1, 'claude-3-opus', 0.7);
-      
-      expect(result).toBe(mockCompletionMessage);
-      expect(Message.findByPk).toHaveBeenCalledWith(1);
-      expect(Message.create).toHaveBeenCalled();
-    });
-
-    test('should generate Llama completion successfully via OpenRouter', async () => {
+    });
+
+    test('should generate Llama completion via OpenRouter with cost', async () => {
       const mockCompletionMessage = {
         get: jest.fn((field: string) => {
           switch (field) {
@@ -305,8 +266,14 @@
       
       expect(result).toBe(mockCompletionMessage);
       expect(Message.findByPk).toHaveBeenCalledWith(1);
-      expect(Message.create).toHaveBeenCalled();
->>>>>>> 52c143cf
+      expect(Message.create).toHaveBeenCalledWith(
+        expect.objectContaining({
+          content: 'Mocked OpenRouter response',
+          model: 'meta-llama/llama-3.1-70b-instruct',
+          temperature: 0.7,
+          cost: 0 // OpenRouter defaults to 0 cost for now
+        })
+      );
     });
 
     test('should throw error when parent message not found', async () => {
@@ -331,7 +298,32 @@
       
       await expect(generateCompletion(1, 'gpt-4', 0.7)).rejects.toThrow('Parent message has no content');
     });
-<<<<<<< HEAD
+  });
+
+  describe('addMessage', () => {
+    test('should create a new message successfully', async () => {
+      const mockMessage = {
+        get: jest.fn((field: string) => {
+          switch (field) {
+            case 'id': return 456;
+            case 'content': return 'Test content';
+            default: return null;
+          }
+        })
+      };
+      
+      (Message.create as jest.Mock).mockResolvedValue(mockMessage);
+      
+      const result = await addMessage('Test content', 1, null, 1);
+      
+      expect(result).toBe(mockMessage);
+      expect(Message.create).toHaveBeenCalledWith({
+        content: 'Test content',
+        conversation_id: 1,
+        parent_id: null,
+        user_id: 1
+      });
+    });
   });
 
   describe('Cost Calculation', () => {
@@ -389,9 +381,6 @@
       );
     });
   });
-=======
-
-  });
 
   describe('Model Detection', () => {
     test('should use OpenAI for unknown model types', async () => {
@@ -485,6 +474,4 @@
       expect(result).toBe(mockMessage);
     });
   });
-
->>>>>>> 52c143cf
 });