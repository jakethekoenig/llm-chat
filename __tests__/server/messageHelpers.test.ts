--- conflicted
+++ resolved
@@ -1,46 +1,19 @@
-import { isGeminiModel, generateCompletion, generateStreamingCompletion, isAnthropicModel, addMessage } from '../../server/helpers/messageHelpers';
-import { Message } from '../../server/database/models/Message';
-
-// Mock winston logger
-jest.mock('winston', () => ({
-  createLogger: jest.fn(() => ({
-    error: jest.fn()
-  })),
-  transports: {
-    Console: jest.fn()
-  },
-  format: {
-    combine: jest.fn(),
-    timestamp: jest.fn(),
-    json: jest.fn()
+// Mock database models first
+jest.mock('../../server/database/models/Message', () => ({
+  Message: {
+    findByPk: jest.fn(),
+    create: jest.fn(),
+    update: jest.fn(),
+    destroy: jest.fn(),
+    get: jest.fn()
   }
 }));
 
-<<<<<<< HEAD
-// Mock Google GenerativeAI
-const mockGenerateContent = jest.fn();
-const mockGenerateContentStream = jest.fn();
-const mockGetGenerativeModel = jest.fn();
-
-jest.mock('@google/generative-ai', () => ({
-  GoogleGenerativeAI: jest.fn().mockImplementation(() => ({
-    getGenerativeModel: mockGetGenerativeModel
-  }))
-}));
-=======
 import { generateStreamingCompletion, generateCompletion, addMessage } from '../../server/helpers/messageHelpers';
 import { Message } from '../../server/database/models/Message';
->>>>>>> 52c143cf
 
 // Mock OpenAI
-const mockOpenAICreate = jest.fn();
 jest.mock('openai', () => ({
-<<<<<<< HEAD
-  OpenAI: jest.fn().mockImplementation(() => ({
-    chat: {
-      completions: {
-        create: mockOpenAICreate
-=======
   OpenAI: jest.fn().mockImplementation((config) => {
     const isOpenRouter = config?.baseURL === 'https://openrouter.ai/api/v1';
     const responseContent = isOpenRouter ? 'Mocked OpenRouter response' : 'Mocked OpenAI response';
@@ -68,374 +41,107 @@
             }
           })
         }
->>>>>>> 52c143cf
       }
     };
   })
 }));
 
 // Mock Anthropic
-const mockAnthropicCreate = jest.fn();
 jest.mock('@anthropic-ai/sdk', () => ({
   __esModule: true,
-  default: jest.fn().mockImplementation(() => ({
+  default: jest.fn(() => ({
     messages: {
-      create: mockAnthropicCreate
+      create: jest.fn().mockImplementation(({ stream }) => {
+        if (stream) {
+          // Mock streaming response
+          const mockStream = {
+            async *[Symbol.asyncIterator]() {
+              yield { type: 'content_block_delta', delta: { type: 'text_delta', text: 'Hello' } };
+              yield { type: 'content_block_delta', delta: { type: 'text_delta', text: ' world' } };
+              yield { type: 'content_block_delta', delta: { type: 'text_delta', text: '!' } };
+            }
+          };
+          return Promise.resolve(mockStream);
+        } else {
+          return Promise.resolve({
+            content: [{ type: 'text', text: 'Mocked Anthropic response' }]
+          });
+        }
+      })
     }
   }))
 }));
 
-// Mock Message model
-jest.mock('../../server/database/models/Message', () => ({
-  Message: {
-    findByPk: jest.fn(),
-    create: jest.fn()
-  }
-}));
-
-const mockMessage = {
-  get: jest.fn((field: string) => {
-    switch (field) {
-      case 'content': return 'Test message content';
-      case 'conversation_id': return 1;
-      case 'user_id': return 1;
-      case 'id': return 123;
-      default: return null;
-    }
-  }),
-  update: jest.fn(),
-  destroy: jest.fn()
-};
-
-describe('Model Detection', () => {
-  test('should detect Gemini models correctly', () => {
-    expect(isGeminiModel('gemini-pro')).toBe(true);
-    expect(isGeminiModel('gemini-1.5-pro')).toBe(true);
-    expect(isGeminiModel('Gemini-Flash')).toBe(true);
-    expect(isGeminiModel('text-bison')).toBe(true);
-    expect(isGeminiModel('chat-bison')).toBe(true);
-    expect(isGeminiModel('palm-2')).toBe(true);
-    
-    expect(isGeminiModel('gpt-4')).toBe(false);
-    expect(isGeminiModel('claude-3')).toBe(false);
-    expect(isGeminiModel('davinci')).toBe(false);
-  });
-
-  test('should detect Anthropic models correctly', () => {
-    expect(isAnthropicModel('claude-3')).toBe(true);
-    expect(isAnthropicModel('claude-sonnet')).toBe(true);
-    expect(isAnthropicModel('claude-haiku')).toBe(true);
-    expect(isAnthropicModel('claude-opus')).toBe(true);
-    
-    expect(isAnthropicModel('gpt-4')).toBe(false);
-    expect(isAnthropicModel('gemini-pro')).toBe(false);
-    expect(isAnthropicModel('davinci')).toBe(false);
-  });
-});
-
-describe('Gemini Integration', () => {
+
+describe('messageHelpers - Streaming Functions', () => {
   beforeEach(() => {
     jest.clearAllMocks();
-    process.env.GOOGLE_API_KEY = 'test-google-api-key';
-    (Message.findByPk as jest.Mock).mockResolvedValue(mockMessage);
-    (Message.create as jest.Mock).mockResolvedValue(mockMessage);
-    
-<<<<<<< HEAD
-    // Set up default mock behavior
-    mockGenerateContent.mockResolvedValue({
-      response: {
-        text: () => 'Mock Gemini response'
-      }
-    });
-    
-    mockGenerateContentStream.mockResolvedValue({
-      stream: (async function* () {
-        yield { text: () => 'Mock ' };
-        yield { text: () => 'streaming ' };
-        yield { text: () => 'response' };
-      })()
-    });
-=======
+    
     // Set up environment variables
     process.env.OPENAI_API_KEY = 'test-openai-key';
     process.env.ANTHROPIC_API_KEY = 'test-anthropic-key';
     process.env.OPENROUTER_API_KEY = 'test-openrouter-key';
->>>>>>> 52c143cf
-    
-    mockGetGenerativeModel.mockReturnValue({
-      generateContent: mockGenerateContent,
-      generateContentStream: mockGenerateContentStream
-    });
-  });
-
-  afterEach(() => {
-    delete process.env.GOOGLE_API_KEY;
-  });
-
-  test('should generate completion for Gemini model', async () => {
-    const completion = await generateCompletion(1, 'gemini-pro', 0.7);
-    
-    expect(Message.findByPk).toHaveBeenCalledWith(1);
-    expect(Message.create).toHaveBeenCalledWith({
-      content: 'Mock Gemini response',
-      parent_id: 1,
-      conversation_id: 1,
-      user_id: 1,
-      model: 'gemini-pro',
-      temperature: 0.7
-    });
-    expect(completion).toBe(mockMessage);
-  });
-
-  test('should handle missing Google API key', async () => {
-    delete process.env.GOOGLE_API_KEY;
-    
-    await expect(generateCompletion(1, 'gemini-pro', 0.7))
-      .rejects.toThrow('Failed to generate completion');
-  });
-
-  test('should generate streaming completion for Gemini model', async () => {
-    const chunks: string[] = [];
-    const generator = generateStreamingCompletion(1, 'gemini-pro', 0.7);
-    
-    for await (const chunk of generator) {
-      chunks.push(chunk.chunk);
-      if (chunk.isComplete) break;
-    }
-    
-    expect(chunks).toEqual(['Mock ', 'streaming ', 'response', '']);
-    expect(Message.findByPk).toHaveBeenCalledWith(1);
-    expect(Message.create).toHaveBeenCalled();
-  });
-
-  test('should handle missing parent message', async () => {
-    (Message.findByPk as jest.Mock).mockResolvedValue(null);
-    
-    await expect(generateCompletion(999, 'gemini-pro', 0.7))
-      .rejects.toThrow('Parent message with ID 999 not found');
-  });
-
-  test('should handle message with no content', async () => {
-    const messageWithNoContent = {
-      ...mockMessage,
+    
+    // Mock message structure
+    const mockParentMessage = {
       get: jest.fn((field: string) => {
-        if (field === 'content') return null;
-        return mockMessage.get(field);
+        switch (field) {
+          case 'content': return 'Test message content';
+          case 'conversation_id': return 1;
+          case 'user_id': return 1;
+          default: return null;
+        }
       })
     };
-    (Message.findByPk as jest.Mock).mockResolvedValue(messageWithNoContent);
-    
-    await expect(generateCompletion(1, 'gemini-pro', 0.7))
-      .rejects.toThrow('Parent message has no content');
-  });
-
-  test('should handle Gemini API errors', async () => {
-    mockGenerateContent.mockRejectedValue(new Error('Gemini API error'));
-    
-    await expect(generateCompletion(1, 'gemini-pro', 0.7))
-      .rejects.toThrow('Failed to generate completion');
-  });
-
-  test('should handle streaming API errors', async () => {
-    mockGenerateContentStream.mockRejectedValue(new Error('Streaming API error'));
-    
-    const generator = generateStreamingCompletion(1, 'gemini-pro', 0.7);
-    
-    await expect(async () => {
-      for await (const chunk of generator) {
-        // Should throw error before yielding
-      }
-    }).rejects.toThrow('Failed to generate streaming completion');
-  });
-
-  test('should generate completion for OpenAI model', async () => {
-    process.env.OPENAI_API_KEY = 'test-openai-key';
-    mockOpenAICreate.mockResolvedValue({
-      choices: [{ message: { content: 'OpenAI response' } }]
-    });
-    
-    const completion = await generateCompletion(1, 'gpt-4', 0.7);
-    
-    expect(Message.create).toHaveBeenCalledWith({
-      content: 'OpenAI response',
-      parent_id: 1,
-      conversation_id: 1,
-      user_id: 1,
-      model: 'gpt-4',
-      temperature: 0.7
-    });
-    expect(completion).toBe(mockMessage);
-    
+    
+    const mockCompletionMessage = {
+      get: jest.fn((field: string) => {
+        switch (field) {
+          case 'id': return 123;
+          default: return null;
+        }
+      }),
+      update: jest.fn(),
+      destroy: jest.fn()
+    };
+    
+    (Message.findByPk as jest.Mock).mockResolvedValue(mockParentMessage);
+    (Message.create as jest.Mock).mockResolvedValue(mockCompletionMessage);
+  });
+
+  afterEach(() => {
     delete process.env.OPENAI_API_KEY;
-  });
-
-  test('should generate completion for Anthropic model', async () => {
-    process.env.ANTHROPIC_API_KEY = 'test-anthropic-key';
-    mockAnthropicCreate.mockResolvedValue({
-      content: [{ text: 'Anthropic response' }]
-    });
-    
-    const completion = await generateCompletion(1, 'claude-3', 0.7);
-    
-    expect(Message.create).toHaveBeenCalledWith({
-      content: 'Anthropic response',
-      parent_id: 1,
-      conversation_id: 1,
-      user_id: 1,
-      model: 'claude-3',
-      temperature: 0.7
-    });
-    expect(completion).toBe(mockMessage);
-    
     delete process.env.ANTHROPIC_API_KEY;
     delete process.env.OPENROUTER_API_KEY;
   });
 
-  test('should handle OpenAI streaming completion', async () => {
-    process.env.OPENAI_API_KEY = 'test-openai-key';
-    
-    // Mock async iterator for OpenAI streaming
-    const mockStream = (async function* () {
-      yield { choices: [{ delta: { content: 'Open' } }] };
-      yield { choices: [{ delta: { content: 'AI' } }] };
-      yield { choices: [{ delta: { content: ' response' } }] };
-    })();
-    
-    mockOpenAICreate.mockResolvedValue(mockStream);
-    
-    const chunks: string[] = [];
-    const generator = generateStreamingCompletion(1, 'gpt-4', 0.7);
-    
-    for await (const chunk of generator) {
-      chunks.push(chunk.chunk);
-      if (chunk.isComplete) break;
-    }
-    
-    expect(chunks).toEqual(['Open', 'AI', ' response', '']);
-    
-    delete process.env.OPENAI_API_KEY;
-  });
-
-  test('should handle Anthropic streaming completion', async () => {
-    process.env.ANTHROPIC_API_KEY = 'test-anthropic-key';
-    
-    // Mock async iterator for Anthropic streaming
-    const mockStream = (async function* () {
-      yield { type: 'content_block_delta', delta: { type: 'text_delta', text: 'Anthrop' } };
-      yield { type: 'content_block_delta', delta: { type: 'text_delta', text: 'ic' } };
-      yield { type: 'content_block_delta', delta: { type: 'text_delta', text: ' response' } };
-    })();
-    
-    mockAnthropicCreate.mockResolvedValue(mockStream);
-    
-    const chunks: string[] = [];
-    const generator = generateStreamingCompletion(1, 'claude-3', 0.7);
-    
-    for await (const chunk of generator) {
-      chunks.push(chunk.chunk);
-      if (chunk.isComplete) break;
-    }
-    
-    expect(chunks).toEqual(['Anthrop', 'ic', ' response', '']);
-    
-    delete process.env.ANTHROPIC_API_KEY;
-  });
-
-  test('should handle missing OpenAI API key', async () => {
-    delete process.env.OPENAI_API_KEY;
-    
-    await expect(generateCompletion(1, 'gpt-4', 0.7))
-      .rejects.toThrow('Failed to generate completion');
-  });
-
-  test('should handle missing Anthropic API key', async () => {
-    delete process.env.ANTHROPIC_API_KEY;
-    
-    await expect(generateCompletion(1, 'claude-3', 0.7))
-      .rejects.toThrow('Failed to generate completion');
-  });
-
-  test('should handle OpenAI response with empty content', async () => {
-    process.env.OPENAI_API_KEY = 'test-openai-key';
-    mockOpenAICreate.mockResolvedValue({
-      choices: [{ message: { content: '' } }]
-    });
-    
-    const completion = await generateCompletion(1, 'gpt-4', 0.7);
-    
-    expect(Message.create).toHaveBeenCalledWith({
-      content: '',
-      parent_id: 1,
-      conversation_id: 1,
-      user_id: 1,
-      model: 'gpt-4',
-      temperature: 0.7
-    });
-    
-    delete process.env.OPENAI_API_KEY;
-  });
-
-  test('should handle OpenAI response with null content', async () => {
-    process.env.OPENAI_API_KEY = 'test-openai-key';
-    mockOpenAICreate.mockResolvedValue({
-      choices: [{ message: { content: null } }]
-    });
-    
-    const completion = await generateCompletion(1, 'gpt-4', 0.7);
-    
-    expect(Message.create).toHaveBeenCalledWith({
-      content: '',
-      parent_id: 1,
-      conversation_id: 1,
-      user_id: 1,
-      model: 'gpt-4',
-      temperature: 0.7
-    });
-    
-    delete process.env.OPENAI_API_KEY;
-  });
-
-  test('should handle Anthropic response with non-text content', async () => {
-    process.env.ANTHROPIC_API_KEY = 'test-anthropic-key';
-    mockAnthropicCreate.mockResolvedValue({
-      content: [{ type: 'image', source: 'base64data' }]
-    });
-    
-    await expect(generateCompletion(1, 'claude-3', 0.7))
-      .rejects.toThrow('Failed to generate completion');
-    
-    delete process.env.ANTHROPIC_API_KEY;
-  });
-
-<<<<<<< HEAD
-  test('should handle non-Error exceptions in completion', async () => {
-    mockGenerateContent.mockRejectedValue('String error');
-    
-    await expect(generateCompletion(1, 'gemini-pro', 0.7))
-      .rejects.toThrow('Failed to generate completion');
-  });
-
-  test('should handle non-Error exceptions in streaming completion', async () => {
-    mockGenerateContentStream.mockRejectedValue('String error');
-    
-    const generator = generateStreamingCompletion(1, 'gemini-pro', 0.7);
-    
-    await expect(async () => {
-      for await (const chunk of generator) {
-        // Should throw error
-      }
-    }).rejects.toThrow('Failed to generate streaming completion');
-  });
-
-  test('should add message successfully', async () => {
-    const result = await addMessage('Test content', 1, null, 1);
-    
-    expect(Message.create).toHaveBeenCalledWith({
-      content: 'Test content',
-      conversation_id: 1,
-      parent_id: null,
-      user_id: 1
-=======
+  describe('generateStreamingCompletion', () => {
+    test('should stream OpenAI completion successfully', async () => {
+      const chunks: any[] = [];
+      
+      for await (const chunk of generateStreamingCompletion(1, 'gpt-4', 0.7)) {
+        chunks.push(chunk);
+      }
+      
+      expect(chunks.length).toBeGreaterThan(0);
+      expect(chunks[chunks.length - 1].isComplete).toBe(true);
+      expect(Message.findByPk).toHaveBeenCalledWith(1);
+      expect(Message.create).toHaveBeenCalled();
+    });
+
+    test('should stream Anthropic completion successfully', async () => {
+      const chunks: any[] = [];
+      
+      for await (const chunk of generateStreamingCompletion(1, 'claude-3-opus', 0.7)) {
+        chunks.push(chunk);
+      }
+      
+      expect(chunks.length).toBeGreaterThan(0);
+      expect(chunks[chunks.length - 1].isComplete).toBe(true);
+      expect(Message.findByPk).toHaveBeenCalledWith(1);
+      expect(Message.create).toHaveBeenCalled();
+    });
+
     test('should stream Llama completion successfully via OpenRouter', async () => {
       const chunks: any[] = [];
       
@@ -456,45 +162,28 @@
       const iterator = generator[Symbol.asyncIterator]();
       
       await expect(iterator.next()).rejects.toThrow('Parent message with ID 999 not found');
->>>>>>> 52c143cf
-    });
-    expect(result).toBe(mockMessage);
-  });
-
-  test('should add message with parent', async () => {
-    const result = await addMessage('Reply content', 1, 123, 1);
-    
-    expect(Message.create).toHaveBeenCalledWith({
-      content: 'Reply content',
-      conversation_id: 1,
-      parent_id: 123,
-      user_id: 1
-    });
-    expect(result).toBe(mockMessage);
-  });
-
-  test('should destroy completion message on streaming error', async () => {
-    // Mock message update to fail after creation
-    const destroyMock = jest.fn();
-    const errorMessage = {
-      ...mockMessage,
-      destroy: destroyMock,
-      update: jest.fn().mockRejectedValue(new Error('Update error'))
-    };
-    (Message.create as jest.Mock).mockResolvedValueOnce(errorMessage);
-    
-    const generator = generateStreamingCompletion(1, 'gemini-pro', 0.7);
-    
-    await expect(async () => {
-      for await (const chunk of generator) {
-        // Should fail on message update
-      }
-    }).rejects.toThrow('Failed to generate streaming completion');
-    
-    expect(destroyMock).toHaveBeenCalled();
-    
-    // Reset mock
-    (Message.create as jest.Mock).mockResolvedValue(mockMessage);
+    });
+
+    test('should throw error when message has no content', async () => {
+      const mockParentMessage = {
+        get: jest.fn((field: string) => {
+          switch (field) {
+            case 'content': return '';
+            case 'conversation_id': return 1;
+            case 'user_id': return 1;
+            default: return null;
+          }
+        })
+      };
+      
+      (Message.findByPk as jest.Mock).mockResolvedValue(mockParentMessage);
+      
+      const generator = generateStreamingCompletion(1, 'gpt-4', 0.7);
+      const iterator = generator[Symbol.asyncIterator]();
+      
+      await expect(iterator.next()).rejects.toThrow('Parent message has no content');
+    });
+
   });
 
   describe('generateCompletion', () => {
