--- conflicted
+++ resolved
@@ -284,10 +284,7 @@
       );
     });
 
-<<<<<<< HEAD
-    test('should generate Llama completion via OpenRouter with cost', async () => {
-=======
-    test('should generate Mistral completion successfully', async () => {
+    test('should generate Mistral completion with cost', async () => {
       const mockCompletionMessage = {
         get: jest.fn((field: string) => {
           switch (field) {
@@ -304,11 +301,17 @@
       
       expect(result).toBe(mockCompletionMessage);
       expect(Message.findByPk).toHaveBeenCalledWith(1);
-      expect(Message.create).toHaveBeenCalled();
-    });
-
-    test('should generate Llama completion successfully via OpenRouter', async () => {
->>>>>>> 119ddb83
+      expect(Message.create).toHaveBeenCalledWith(
+        expect.objectContaining({
+          content: 'Mocked Mistral response',
+          model: 'mistral-large',
+          temperature: 0.7,
+          cost: 0 // Mistral defaults to 0 cost for now
+        })
+      );
+    });
+
+    test('should generate Llama completion via OpenRouter with cost', async () => {
       const mockCompletionMessage = {
         get: jest.fn((field: string) => {
           switch (field) {
