import request from 'supertest';
import jwt from 'jsonwebtoken';

// Mock the entire database module to avoid Sequelize association issues
const mockUser = {
  findOne: jest.fn(),
  create: jest.fn(),
};

const mockConversation = {
  findAll: jest.fn(),
  create: jest.fn(),
  findOne: jest.fn(),
  update: jest.fn(),
};

const mockMessage = {
  findAll: jest.fn(),
  findByPk: jest.fn(),
};

jest.mock('../../server/database/models/User', () => ({
  User: mockUser,
}));

jest.mock('../../server/database/models/Conversation', () => ({
  Conversation: mockConversation,
}));

jest.mock('../../server/database/models/Message', () => ({
  Message: mockMessage,
}));

jest.mock('../../server/helpers/messageHelpers', () => ({
  addMessage: jest.fn(),
  generateCompletion: jest.fn(),
}));

jest.mock('../../server/helpers/typeConverters', () => ({
  convertMessageToApiFormat: jest.fn(),
  convertConversationToApiFormat: jest.fn(),
  convertUserToApiFormat: jest.fn(),
  convertIdToNumber: jest.fn(),
}));

// Import after mocking
import app from '../../server/app';
import { convertMessageToApiFormat, convertIdToNumber } from '../../server/helpers/typeConverters';

const SECRET_KEY = process.env.SECRET_KEY || 'fallback-secret-key';

describe('Server App - Additional Coverage Tests', () => {
  beforeEach(() => {
    jest.clearAllMocks();
  });

  describe('Authentication Middleware', () => {
    test('should return 401 when no token provided', async () => {
      const response = await request(app)
        .get('/api/conversations');
      
      expect(response.status).toBe(401);
    });

    test('should return 403 when invalid token provided', async () => {
      const response = await request(app)
        .get('/api/conversations')
        .set('Authorization', 'Bearer invalid-token');
      
      expect(response.status).toBe(403);
      expect(response.body.message).toBe('Invalid or expired token');
    });

    test('should return 403 when malformed token provided', async () => {
      const response = await request(app)
        .get('/api/conversations')
        .set('Authorization', 'Bearer');
      
      expect(response.status).toBe(401);
    });
  });

  describe('POST /api/signin', () => {
    test('should return 400 when username is missing', async () => {
      const response = await request(app)
        .post('/api/signin')
        .send({ password: 'test123' });
      
      expect(response.status).toBe(400);
      expect(response.body.error).toBe('Username and password are required');
    });

    test('should return 400 when password is missing', async () => {
      const response = await request(app)
        .post('/api/signin')
        .send({ username: 'testuser' });
      
      expect(response.status).toBe(400);
      expect(response.body.error).toBe('Username and password are required');
    });

    test('should return 401 when user not found', async () => {
      mockUser.findOne.mockResolvedValue(null);
      
      const response = await request(app)
        .post('/api/signin')
        .send({ username: 'nonexistent', password: 'test123' });
      
      expect(response.status).toBe(401);
      expect(response.text).toBe('Invalid credentials');
    });

    test('should return 500 when database error occurs', async () => {
      mockUser.findOne.mockRejectedValue(new Error('Database error'));
      
      const response = await request(app)
        .post('/api/signin')
        .send({ username: 'testuser', password: 'test123' });
      
      expect(response.status).toBe(500);
      expect(response.body.error).toBe('Internal server error');
    });
  });

  describe('POST /api/register', () => {
    test('should return 400 when username is missing', async () => {
      const response = await request(app)
        .post('/api/register')
        .send({ email: 'test@example.com', password: 'test123' });
      
      expect(response.status).toBe(400);
      expect(response.body.error).toBe('Username, email, and password are required');
    });

    test('should return 400 when email is missing', async () => {
      const response = await request(app)
        .post('/api/register')
        .send({ username: 'testuser', password: 'test123' });
      
      expect(response.status).toBe(400);
      expect(response.body.error).toBe('Username, email, and password are required');
    });

    test('should return 400 when password is missing', async () => {
      const response = await request(app)
        .post('/api/register')
        .send({ username: 'testuser', email: 'test@example.com' });
      
      expect(response.status).toBe(400);
      expect(response.body.error).toBe('Username, email, and password are required');
    });

    test('should return 400 when user already exists', async () => {
      const existingUser = { id: 1, username: 'testuser' };
      mockUser.findOne.mockResolvedValue(existingUser);
      
      const response = await request(app)
        .post('/api/register')
        .send({ username: 'testuser', email: 'test@example.com', password: 'test123' });
      
      expect(response.status).toBe(400);
      expect(response.body.error).toBe('Username or email already exists');
    });

    test('should return 400 when database create fails', async () => {
      mockUser.findOne.mockResolvedValue(null);
      mockUser.create.mockRejectedValue(new Error('Database error'));
      
      const response = await request(app)
        .post('/api/register')
        .send({ username: 'testuser', email: 'test@example.com', password: 'test123' });
      
      expect(response.status).toBe(400);
      expect(response.body.error).toBe('Error creating user');
    });
  });

  describe('POST /api/add_message - Validation', () => {
    const validToken = jwt.sign({ id: 1 }, SECRET_KEY);

    test('should return 400 when content is empty', async () => {
      const response = await request(app)
        .post('/api/add_message')
        .set('Authorization', `Bearer ${validToken}`)
        .send({ conversationId: '1', content: '' });
      
      expect(response.status).toBe(400);
      expect(response.body.errors).toBeDefined();
    });

    test('should return 400 when conversationId is missing', async () => {
      const response = await request(app)
        .post('/api/add_message')
        .set('Authorization', `Bearer ${validToken}`)
        .send({ content: 'Test message' });
      
      expect(response.status).toBe(400);
      expect(response.body.errors).toBeDefined();
    });

    test('should return 400 when conversationId is invalid format', async () => {
      const response = await request(app)
        .post('/api/add_message')
        .set('Authorization', `Bearer ${validToken}`)
        .send({ content: 'Test message', conversationId: 'invalid' });
      
      expect(response.status).toBe(400);
      expect(response.body.errors).toBeDefined();
    });

    test('should return 400 when parentId is invalid format', async () => {
      const response = await request(app)
        .post('/api/add_message')
        .set('Authorization', `Bearer ${validToken}`)
        .send({ content: 'Test message', conversationId: '1', parentId: 'invalid' });
      
      expect(response.status).toBe(400);
      expect(response.body.errors).toBeDefined();
    });
  });

  describe('POST /api/get_completion_for_message - Validation', () => {
    const validToken = jwt.sign({ id: 1 }, SECRET_KEY);

    test('should return 400 when messageId is missing', async () => {
      const response = await request(app)
        .post('/api/get_completion_for_message')
        .set('Authorization', `Bearer ${validToken}`)
        .send({ model: 'gpt-4', temperature: 0.5 });
      
      expect(response.status).toBe(400);
      expect(response.body.errors).toBeDefined();
    });

    test('should return 400 when messageId is invalid format', async () => {
      const response = await request(app)
        .post('/api/get_completion_for_message')
        .set('Authorization', `Bearer ${validToken}`)
        .send({ messageId: 'invalid', model: 'gpt-4', temperature: 0.5 });
      
      expect(response.status).toBe(400);
      expect(response.body.errors).toBeDefined();
    });

    test('should return 400 when model is missing', async () => {
      const response = await request(app)
        .post('/api/get_completion_for_message')
        .set('Authorization', `Bearer ${validToken}`)
        .send({ messageId: '1', temperature: 0.5 });
      
      expect(response.status).toBe(400);
      expect(response.body.errors).toBeDefined();
    });

    test('should return 400 when temperature is invalid', async () => {
      const response = await request(app)
        .post('/api/get_completion_for_message')
        .set('Authorization', `Bearer ${validToken}`)
        .send({ messageId: '1', model: 'gpt-4', temperature: 'invalid' });
      
      expect(response.status).toBe(400);
      expect(response.body.errors).toBeDefined();
    });
  });

  describe('POST /api/get_completion - Validation', () => {
    const validToken = jwt.sign({ id: 1 }, SECRET_KEY);

    test('should return 400 when model is missing', async () => {
      const response = await request(app)
        .post('/api/get_completion')
        .set('Authorization', `Bearer ${validToken}`)
        .send({ parentId: '1', temperature: 0.5 });
      
      expect(response.status).toBe(400);
      expect(response.body.errors).toBeDefined();
    });

    test('should return 400 when parentId is missing', async () => {
      const response = await request(app)
        .post('/api/get_completion')
        .set('Authorization', `Bearer ${validToken}`)
        .send({ model: 'gpt-4', temperature: 0.5 });
      
      expect(response.status).toBe(400);
      expect(response.body.errors).toBeDefined();
    });

    test('should return 400 when parentId is invalid format', async () => {
      const response = await request(app)
        .post('/api/get_completion')
        .set('Authorization', `Bearer ${validToken}`)
        .send({ model: 'gpt-4', parentId: 'invalid', temperature: 0.5 });
      
      expect(response.status).toBe(400);
      expect(response.body.errors).toBeDefined();
    });

    test('should return 400 when temperature is invalid', async () => {
      const response = await request(app)
        .post('/api/get_completion')
        .set('Authorization', `Bearer ${validToken}`)
        .send({ model: 'gpt-4', parentId: '1', temperature: 'invalid' });
      
      expect(response.status).toBe(400);
      expect(response.body.errors).toBeDefined();
    });
  });

  describe('POST /api/create_conversation - Validation', () => {
    const validToken = jwt.sign({ id: 1 }, SECRET_KEY);

    test('should return 400 when initialMessage is missing', async () => {
      const response = await request(app)
        .post('/api/create_conversation')
        .set('Authorization', `Bearer ${validToken}`)
        .send({ model: 'gpt-4', temperature: 0.5 });
      
      expect(response.status).toBe(400);
      expect(response.body.errors).toBeDefined();
    });

    test('should return 400 when model is missing', async () => {
      const response = await request(app)
        .post('/api/create_conversation')
        .set('Authorization', `Bearer ${validToken}`)
        .send({ initialMessage: 'Hello', temperature: 0.5 });
      
      expect(response.status).toBe(400);
      expect(response.body.errors).toBeDefined();
    });

    test('should return 400 when temperature is invalid', async () => {
      const response = await request(app)
        .post('/api/create_conversation')
        .set('Authorization', `Bearer ${validToken}`)
        .send({ initialMessage: 'Hello', model: 'gpt-4', temperature: 'invalid' });
      
      expect(response.status).toBe(400);
      expect(response.body.errors).toBeDefined();
    });
  });

  describe('Error Handling - Database Errors', () => {
    const validToken = jwt.sign({ id: 1 }, SECRET_KEY);

    test('should return 500 when conversations query fails', async () => {
      mockConversation.findAll.mockRejectedValue(new Error('Database error'));
      
      const response = await request(app)
        .get('/api/conversations')
        .set('Authorization', `Bearer ${validToken}`);
      
      expect(response.status).toBe(500);
      expect(response.body.error).toBe('Internal server error');
    });

    test('should return 500 when messages query fails', async () => {
      mockMessage.findAll.mockRejectedValue(new Error('Database error'));
      
      const response = await request(app)
        .get('/api/conversations/1/messages')
        .set('Authorization', `Bearer ${validToken}`);
      
      expect(response.status).toBe(500);
      expect(response.body.error).toBe('Internal server error');
    });
  });

<<<<<<< HEAD
  describe('PUT /api/conversations/:conversationId', () => {
    const validToken = jwt.sign({ id: 1 }, SECRET_KEY);
    
    test('should update conversation title successfully', async () => {
      const mockConversationRecord = {
        id: 1,
        title: 'Updated Title',
        user_id: 1,
        get: jest.fn((field: string) => {
          if (field === 'id') return 1;
          if (field === 'title') return 'Updated Title';
          if (field === 'user_id') return 1;
          return null;
        }),
        update: jest.fn().mockResolvedValue(true),
      };
      
      mockConversation.findOne.mockResolvedValue(mockConversationRecord);
      
      const response = await request(app)
        .put('/api/conversations/1')
        .set('Authorization', `Bearer ${validToken}`)
        .send({ title: 'Updated Title' });
      
      expect(response.status).toBe(200);
      expect(mockConversation.findOne).toHaveBeenCalledWith({
        where: { id: 1, user_id: 1 }
      });
      expect(mockConversationRecord.update).toHaveBeenCalledWith({ title: 'Updated Title' });
    });

    test('should return 404 when conversation not found or not owned', async () => {
      mockConversation.findOne.mockResolvedValue(null);
      
      const response = await request(app)
        .put('/api/conversations/999')
        .set('Authorization', `Bearer ${validToken}`)
        .send({ title: 'Updated Title' });
      
      expect(response.status).toBe(404);
      expect(response.body.error).toBe('Conversation not found or you do not have permission to edit it');
    });

    test('should return 400 when title is missing', async () => {
      const response = await request(app)
        .put('/api/conversations/1')
        .set('Authorization', `Bearer ${validToken}`)
        .send({});
      
=======
  describe('PUT /api/messages/:messageId - Edit Message', () => {
    const validToken = jwt.sign({ id: 1 }, SECRET_KEY);

    test('should edit message successfully', async () => {
      const mockMessageInstance = {
        get: jest.fn((key) => {
          if (key === 'user_id') return 1;
          if (key === 'id') return 1;
          if (key === 'content') return 'Updated content';
          return null;
        }),
        update: jest.fn().mockResolvedValue(undefined),
      };

      mockMessage.findByPk = jest.fn().mockResolvedValue(mockMessageInstance);
      
      // Mock the type converters
      (convertIdToNumber as jest.Mock).mockReturnValue(1);
      (convertMessageToApiFormat as jest.Mock).mockReturnValue({
        id: '1',
        content: 'Updated content',
        timestamp: '2023-01-01T00:00:00.000Z',
        conversationId: '1',
        userId: '1',
        parentId: null
      });

      const response = await request(app)
        .put('/api/messages/1')
        .set('Authorization', `Bearer ${validToken}`)
        .send({ content: 'Updated content' });

      expect(response.status).toBe(200);
      expect(response.body.content).toBe('Updated content');
    });

    test('should return 400 when content is missing', async () => {
      const response = await request(app)
        .put('/api/messages/1')
        .set('Authorization', `Bearer ${validToken}`)
        .send({});

>>>>>>> 98917eee
      expect(response.status).toBe(400);
      expect(response.body.errors).toBeDefined();
    });

<<<<<<< HEAD
    test('should return 400 when title is empty', async () => {
      const response = await request(app)
        .put('/api/conversations/1')
        .set('Authorization', `Bearer ${validToken}`)
        .send({ title: '' });
      
      expect(response.status).toBe(400);
      expect(response.body.errors).toBeDefined();
    });

    test('should return 400 when title is too long', async () => {
      const longTitle = 'a'.repeat(201); // 201 characters
      
      const response = await request(app)
        .put('/api/conversations/1')
        .set('Authorization', `Bearer ${validToken}`)
        .send({ title: longTitle });
      
      expect(response.status).toBe(400);
      expect(response.body.errors).toBeDefined();
    });

    test('should handle database errors gracefully', async () => {
      mockConversation.findOne.mockRejectedValue(new Error('Database error'));
      
      const response = await request(app)
        .put('/api/conversations/1')
        .set('Authorization', `Bearer ${validToken}`)
        .send({ title: 'Updated Title' });
      
      expect(response.status).toBe(500);
      expect(response.body.error).toBe('Internal server error');
    });

    test('should require authentication', async () => {
      const response = await request(app)
        .put('/api/conversations/1')
        .send({ title: 'Updated Title' });
      
=======
    test('should return 404 when message not found', async () => {
      mockMessage.findByPk = jest.fn().mockResolvedValue(null);
      (convertIdToNumber as jest.Mock).mockReturnValue(999);

      const response = await request(app)
        .put('/api/messages/999')
        .set('Authorization', `Bearer ${validToken}`)
        .send({ content: 'Updated content' });

      expect(response.status).toBe(404);
      expect(response.body.error).toBe('Message not found');
    });

    test('should return 403 when user does not own message', async () => {
      const mockMessageInstance = {
        get: jest.fn((key) => {
          if (key === 'user_id') return 2; // Different user
          return null;
        }),
      };

      mockMessage.findByPk = jest.fn().mockResolvedValue(mockMessageInstance);
      (convertIdToNumber as jest.Mock).mockReturnValue(1);

      const response = await request(app)
        .put('/api/messages/1')
        .set('Authorization', `Bearer ${validToken}`)
        .send({ content: 'Updated content' });

      expect(response.status).toBe(403);
      expect(response.body.error).toBe('You can only edit your own messages');
    });

    test('should return 401 when no auth token', async () => {
      const response = await request(app)
        .put('/api/messages/1')
        .send({ content: 'Updated content' });

      expect(response.status).toBe(401);
    });
  });

  describe('DELETE /api/messages/:messageId - Delete Message', () => {
    const validToken = jwt.sign({ id: 1 }, SECRET_KEY);

    test('should delete message successfully', async () => {
      const mockMessageInstance = {
        get: jest.fn((key) => {
          if (key === 'user_id') return 1;
          return null;
        }),
        destroy: jest.fn().mockResolvedValue(undefined),
      };

      mockMessage.findByPk = jest.fn().mockResolvedValue(mockMessageInstance);
      (convertIdToNumber as jest.Mock).mockReturnValue(1);

      const response = await request(app)
        .delete('/api/messages/1')
        .set('Authorization', `Bearer ${validToken}`);

      expect(response.status).toBe(200);
      expect(response.body.success).toBe(true);
      expect(response.body.deletedMessageId).toBe('1');
    });

    test('should return 404 when message not found', async () => {
      mockMessage.findByPk = jest.fn().mockResolvedValue(null);
      (convertIdToNumber as jest.Mock).mockReturnValue(999);

      const response = await request(app)
        .delete('/api/messages/999')
        .set('Authorization', `Bearer ${validToken}`);

      expect(response.status).toBe(404);
      expect(response.body.error).toBe('Message not found');
    });

    test('should return 403 when user does not own message', async () => {
      const mockMessageInstance = {
        get: jest.fn((key) => {
          if (key === 'user_id') return 2; // Different user
          return null;
        }),
      };

      mockMessage.findByPk = jest.fn().mockResolvedValue(mockMessageInstance);
      (convertIdToNumber as jest.Mock).mockReturnValue(1);

      const response = await request(app)
        .delete('/api/messages/1')
        .set('Authorization', `Bearer ${validToken}`);

      expect(response.status).toBe(403);
      expect(response.body.error).toBe('You can only delete your own messages');
    });

    test('should return 401 when no auth token', async () => {
      const response = await request(app)
        .delete('/api/messages/1');

>>>>>>> 98917eee
      expect(response.status).toBe(401);
    });
  });
});<|MERGE_RESOLUTION|>--- conflicted
+++ resolved
@@ -10,8 +10,6 @@
 const mockConversation = {
   findAll: jest.fn(),
   create: jest.fn(),
-  findOne: jest.fn(),
-  update: jest.fn(),
 };
 
 const mockMessage = {
@@ -367,7 +365,157 @@
     });
   });
 
-<<<<<<< HEAD
+  describe('PUT /api/messages/:messageId - Edit Message', () => {
+    const validToken = jwt.sign({ id: 1 }, SECRET_KEY);
+
+    test('should edit message successfully', async () => {
+      const mockMessageInstance = {
+        get: jest.fn((key) => {
+          if (key === 'user_id') return 1;
+          if (key === 'id') return 1;
+          if (key === 'content') return 'Updated content';
+          return null;
+        }),
+        update: jest.fn().mockResolvedValue(undefined),
+      };
+
+      mockMessage.findByPk = jest.fn().mockResolvedValue(mockMessageInstance);
+      
+      // Mock the type converters
+      (convertIdToNumber as jest.Mock).mockReturnValue(1);
+      (convertMessageToApiFormat as jest.Mock).mockReturnValue({
+        id: '1',
+        content: 'Updated content',
+        timestamp: '2023-01-01T00:00:00.000Z',
+        conversationId: '1',
+        userId: '1',
+        parentId: null
+      });
+
+      const response = await request(app)
+        .put('/api/messages/1')
+        .set('Authorization', `Bearer ${validToken}`)
+        .send({ content: 'Updated content' });
+
+      expect(response.status).toBe(200);
+      expect(response.body.content).toBe('Updated content');
+    });
+
+    test('should return 400 when content is missing', async () => {
+      const response = await request(app)
+        .put('/api/messages/1')
+        .set('Authorization', `Bearer ${validToken}`)
+        .send({});
+
+      expect(response.status).toBe(400);
+      expect(response.body.errors).toBeDefined();
+    });
+
+    test('should return 404 when message not found', async () => {
+      mockMessage.findByPk = jest.fn().mockResolvedValue(null);
+      (convertIdToNumber as jest.Mock).mockReturnValue(999);
+
+      const response = await request(app)
+        .put('/api/messages/999')
+        .set('Authorization', `Bearer ${validToken}`)
+        .send({ content: 'Updated content' });
+
+      expect(response.status).toBe(404);
+      expect(response.body.error).toBe('Message not found');
+    });
+
+    test('should return 403 when user does not own message', async () => {
+      const mockMessageInstance = {
+        get: jest.fn((key) => {
+          if (key === 'user_id') return 2; // Different user
+          return null;
+        }),
+      };
+
+      mockMessage.findByPk = jest.fn().mockResolvedValue(mockMessageInstance);
+      (convertIdToNumber as jest.Mock).mockReturnValue(1);
+
+      const response = await request(app)
+        .put('/api/messages/1')
+        .set('Authorization', `Bearer ${validToken}`)
+        .send({ content: 'Updated content' });
+
+      expect(response.status).toBe(403);
+      expect(response.body.error).toBe('You can only edit your own messages');
+    });
+
+    test('should return 401 when no auth token', async () => {
+      const response = await request(app)
+        .put('/api/messages/1')
+        .send({ content: 'Updated content' });
+
+      expect(response.status).toBe(401);
+    });
+  });
+
+  describe('DELETE /api/messages/:messageId - Delete Message', () => {
+    const validToken = jwt.sign({ id: 1 }, SECRET_KEY);
+
+    test('should delete message successfully', async () => {
+      const mockMessageInstance = {
+        get: jest.fn((key) => {
+          if (key === 'user_id') return 1;
+          return null;
+        }),
+        destroy: jest.fn().mockResolvedValue(undefined),
+      };
+
+      mockMessage.findByPk = jest.fn().mockResolvedValue(mockMessageInstance);
+      (convertIdToNumber as jest.Mock).mockReturnValue(1);
+
+      const response = await request(app)
+        .delete('/api/messages/1')
+        .set('Authorization', `Bearer ${validToken}`);
+
+      expect(response.status).toBe(200);
+      expect(response.body.success).toBe(true);
+      expect(response.body.deletedMessageId).toBe('1');
+    });
+
+    test('should return 404 when message not found', async () => {
+      mockMessage.findByPk = jest.fn().mockResolvedValue(null);
+      (convertIdToNumber as jest.Mock).mockReturnValue(999);
+
+      const response = await request(app)
+        .delete('/api/messages/999')
+        .set('Authorization', `Bearer ${validToken}`);
+
+      expect(response.status).toBe(404);
+      expect(response.body.error).toBe('Message not found');
+    });
+
+    test('should return 403 when user does not own message', async () => {
+      const mockMessageInstance = {
+        get: jest.fn((key) => {
+          if (key === 'user_id') return 2; // Different user
+          return null;
+        }),
+      };
+
+      mockMessage.findByPk = jest.fn().mockResolvedValue(mockMessageInstance);
+      (convertIdToNumber as jest.Mock).mockReturnValue(1);
+
+      const response = await request(app)
+        .delete('/api/messages/1')
+        .set('Authorization', `Bearer ${validToken}`);
+
+      expect(response.status).toBe(403);
+      expect(response.body.error).toBe('You can only delete your own messages');
+    });
+
+    test('should return 401 when no auth token', async () => {
+      const response = await request(app)
+        .delete('/api/messages/1');
+
+      expect(response.status).toBe(401);
+    });
+  });
+
   describe('PUT /api/conversations/:conversationId', () => {
     const validToken = jwt.sign({ id: 1 }, SECRET_KEY);
     
@@ -417,55 +565,10 @@
         .set('Authorization', `Bearer ${validToken}`)
         .send({});
       
-=======
-  describe('PUT /api/messages/:messageId - Edit Message', () => {
-    const validToken = jwt.sign({ id: 1 }, SECRET_KEY);
-
-    test('should edit message successfully', async () => {
-      const mockMessageInstance = {
-        get: jest.fn((key) => {
-          if (key === 'user_id') return 1;
-          if (key === 'id') return 1;
-          if (key === 'content') return 'Updated content';
-          return null;
-        }),
-        update: jest.fn().mockResolvedValue(undefined),
-      };
-
-      mockMessage.findByPk = jest.fn().mockResolvedValue(mockMessageInstance);
-      
-      // Mock the type converters
-      (convertIdToNumber as jest.Mock).mockReturnValue(1);
-      (convertMessageToApiFormat as jest.Mock).mockReturnValue({
-        id: '1',
-        content: 'Updated content',
-        timestamp: '2023-01-01T00:00:00.000Z',
-        conversationId: '1',
-        userId: '1',
-        parentId: null
-      });
-
-      const response = await request(app)
-        .put('/api/messages/1')
-        .set('Authorization', `Bearer ${validToken}`)
-        .send({ content: 'Updated content' });
-
-      expect(response.status).toBe(200);
-      expect(response.body.content).toBe('Updated content');
-    });
-
-    test('should return 400 when content is missing', async () => {
-      const response = await request(app)
-        .put('/api/messages/1')
-        .set('Authorization', `Bearer ${validToken}`)
-        .send({});
-
->>>>>>> 98917eee
-      expect(response.status).toBe(400);
-      expect(response.body.errors).toBeDefined();
-    });
-
-<<<<<<< HEAD
+      expect(response.status).toBe(400);
+      expect(response.body.errors).toBeDefined();
+    });
+
     test('should return 400 when title is empty', async () => {
       const response = await request(app)
         .put('/api/conversations/1')
@@ -505,110 +608,7 @@
         .put('/api/conversations/1')
         .send({ title: 'Updated Title' });
       
-=======
-    test('should return 404 when message not found', async () => {
-      mockMessage.findByPk = jest.fn().mockResolvedValue(null);
-      (convertIdToNumber as jest.Mock).mockReturnValue(999);
-
-      const response = await request(app)
-        .put('/api/messages/999')
-        .set('Authorization', `Bearer ${validToken}`)
-        .send({ content: 'Updated content' });
-
-      expect(response.status).toBe(404);
-      expect(response.body.error).toBe('Message not found');
-    });
-
-    test('should return 403 when user does not own message', async () => {
-      const mockMessageInstance = {
-        get: jest.fn((key) => {
-          if (key === 'user_id') return 2; // Different user
-          return null;
-        }),
-      };
-
-      mockMessage.findByPk = jest.fn().mockResolvedValue(mockMessageInstance);
-      (convertIdToNumber as jest.Mock).mockReturnValue(1);
-
-      const response = await request(app)
-        .put('/api/messages/1')
-        .set('Authorization', `Bearer ${validToken}`)
-        .send({ content: 'Updated content' });
-
-      expect(response.status).toBe(403);
-      expect(response.body.error).toBe('You can only edit your own messages');
-    });
-
-    test('should return 401 when no auth token', async () => {
-      const response = await request(app)
-        .put('/api/messages/1')
-        .send({ content: 'Updated content' });
-
       expect(response.status).toBe(401);
     });
   });
-
-  describe('DELETE /api/messages/:messageId - Delete Message', () => {
-    const validToken = jwt.sign({ id: 1 }, SECRET_KEY);
-
-    test('should delete message successfully', async () => {
-      const mockMessageInstance = {
-        get: jest.fn((key) => {
-          if (key === 'user_id') return 1;
-          return null;
-        }),
-        destroy: jest.fn().mockResolvedValue(undefined),
-      };
-
-      mockMessage.findByPk = jest.fn().mockResolvedValue(mockMessageInstance);
-      (convertIdToNumber as jest.Mock).mockReturnValue(1);
-
-      const response = await request(app)
-        .delete('/api/messages/1')
-        .set('Authorization', `Bearer ${validToken}`);
-
-      expect(response.status).toBe(200);
-      expect(response.body.success).toBe(true);
-      expect(response.body.deletedMessageId).toBe('1');
-    });
-
-    test('should return 404 when message not found', async () => {
-      mockMessage.findByPk = jest.fn().mockResolvedValue(null);
-      (convertIdToNumber as jest.Mock).mockReturnValue(999);
-
-      const response = await request(app)
-        .delete('/api/messages/999')
-        .set('Authorization', `Bearer ${validToken}`);
-
-      expect(response.status).toBe(404);
-      expect(response.body.error).toBe('Message not found');
-    });
-
-    test('should return 403 when user does not own message', async () => {
-      const mockMessageInstance = {
-        get: jest.fn((key) => {
-          if (key === 'user_id') return 2; // Different user
-          return null;
-        }),
-      };
-
-      mockMessage.findByPk = jest.fn().mockResolvedValue(mockMessageInstance);
-      (convertIdToNumber as jest.Mock).mockReturnValue(1);
-
-      const response = await request(app)
-        .delete('/api/messages/1')
-        .set('Authorization', `Bearer ${validToken}`);
-
-      expect(response.status).toBe(403);
-      expect(response.body.error).toBe('You can only delete your own messages');
-    });
-
-    test('should return 401 when no auth token', async () => {
-      const response = await request(app)
-        .delete('/api/messages/1');
-
->>>>>>> 98917eee
-      expect(response.status).toBe(401);
-    });
-  });
 });