--- conflicted
+++ resolved
@@ -4,9 +4,6 @@
 import { sequelize } from '../../server/database/models';
 import { up, down } from '../../server/database/seeders/20240827043208-seed-test-data';
 import { Conversation } from '../../server/database/models/Conversation';
-<<<<<<< HEAD
-import Anthropic from '@anthropic-ai/sdk';
-=======
 
 const obtainAuthToken = async () => {
   const response = await request(app)
@@ -22,7 +19,7 @@
 afterAll(() => {
   delete process.env.OPENAI_API_KEY;
 });
->>>>>>> 0b9bd495
+
 import { Message } from '../../server/database/models/Message';
 import { OpenAI } from 'openai';
 import 'jest-styled-components';
