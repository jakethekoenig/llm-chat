import request from 'supertest';
import express from 'express';
import app, { authenticateToken } from '../../server/app';
<<<<<<< HEAD
import { sequelize } from '../../server/database/models';
import { up, down } from '../../server/database/seeders/20240827043208-seed-test-data.js';

beforeAll(async () => {
  await sequelize.sync({ force: true });
  await up();
});

afterAll(async () => {
  await down();
  await sequelize.close();
});
=======
import { Conversation } from '../../server/database/models/Conversation';
import { Message } from '../../server/database/models/Message';
>>>>>>> ea61fd99

// Streaming endpoint
app.get('/get_completion', authenticateToken, (req: express.Request, res: express.Response) => {
  res.setHeader('Content-Type', 'text/event-stream');
  res.setHeader('Cache-Control', 'no-cache');
  res.setHeader('Connection', 'keep-alive');
  // Example stream data with delays
  const messages = [
    'data: Example stream data part 1\n\n',
    'data: Example stream data part 2\n\n',
    'data: Example stream data part 3\n\n'
  ];

  let index = 0;
  const interval = setInterval(() => {
    if (index < messages.length) {
      res.write(messages[index]);
      index++;
    } else {
      clearInterval(interval);
      res.end();
    }
  }, 1000);
});

describe('Server Tests', () => {
  it('should sign in and return a token', async () => {
    const response = await request(app)
      .post('/signin')
      .send({ username: 'user1', password: 'password1' });
    expect(response.status).toBe(200);
    expect(response.body.token).toBeDefined();
  });

  it('should return 401 for invalid credentials', async () => {
    const response = await request(app)
      .post('/signin')
      .send({ username: 'user1', password: 'wrongpassword' });
    expect(response.status).toBe(401);
  });

  it('should stream data for authenticated users', async () => {
    const signInResponse = await request(app)
      .post('/signin')
      .send({ username: 'user1', password: 'password1' });
    const token = signInResponse.body.token;

    const response = await request(app)
      .get('/get_completion')
      .set('Authorization', `Bearer ${token}`)
      .expect('Content-Type', /text\/event-stream/)
      .expect(200);

    expect(response.text).toContain('data: Example stream data part 1');
    expect(response.text).toContain('data: Example stream data part 2');
    expect(response.text).toContain('data: Example stream data part 3');
  });

  it('should return 401 for unauthenticated users', async () => {
    const response = await request(app).get('/get_completion');
    expect(response.status).toBe(401);
  });

  it('should return 403 for invalid token', async () => {
    const signInResponse = await request(app)
      .post('/signin')
      .send({ username: 'user1', password: 'password1' });
    const token = signInResponse.body.token;

    // Tamper the token to make it invalid
    const invalidToken = token ? token.slice(0, -1) + 'x' : 'invalidToken';

    const response = await request(app)
      .get('/get_completion')
      .set('Authorization', `Bearer ${invalidToken}`);
    expect(response.status).toBe(403);
  });

  // Add new test cases for conversations and messages routes
  describe('Conversations and Messages Routes', () => {
    let token: string;

    beforeAll(async () => {
      const signInResponse = await request(app)
        .post('/signin')
        .send({ username: 'user1', password: 'password1' });
      token = signInResponse.body.token;
    });

    it('should fetch all conversations for a logged-in user', async () => {
      const response = await request(app)
        .get('/conversations')
        .set('Authorization', `Bearer ${token}`);
      expect(response.status).toBe(200);
      expect(response.body).toBeInstanceOf(Array);
    });

    it('should fetch all messages in a specific conversation', async () => {
      // Create a conversation and messages for testing
      const conversation: Conversation = await Conversation.create({ title: 'Test Conversation' });
      await Message.create({ conversation_id: conversation.id, user_id: 1, content: 'Test Message' });

      const response = await request(app)
        .get(`/conversations/${conversation.id}/messages`)
        .set('Authorization', `Bearer ${token}`);
      expect(response.status).toBe(200);
      expect(response.body).toBeInstanceOf(Array);
      expect(response.body[0].content).toBe('Test Message');
    });

    it('should return 401 for unauthorized access to conversations', async () => {
      const response = await request(app).get('/conversations');
      expect(response.status).toBe(401);
    });

    it('should return 401 for unauthorized access to messages', async () => {
      const response = await request(app).get('/conversations/1/messages');
      expect(response.status).toBe(401);
    });
  });
});<|MERGE_RESOLUTION|>--- conflicted
+++ resolved
@@ -1,9 +1,10 @@
 import request from 'supertest';
 import express from 'express';
 import app, { authenticateToken } from '../../server/app';
-<<<<<<< HEAD
 import { sequelize } from '../../server/database/models';
 import { up, down } from '../../server/database/seeders/20240827043208-seed-test-data.js';
+import { Conversation } from '../../server/database/models/Conversation';
+import { Message } from '../../server/database/models/Message';
 
 beforeAll(async () => {
   await sequelize.sync({ force: true });
@@ -14,10 +15,6 @@
   await down();
   await sequelize.close();
 });
-=======
-import { Conversation } from '../../server/database/models/Conversation';
-import { Message } from '../../server/database/models/Message';
->>>>>>> ea61fd99
 
 // Streaming endpoint
 app.get('/get_completion', authenticateToken, (req: express.Request, res: express.Response) => {
