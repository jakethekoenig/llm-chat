import React from 'react';
import { render, screen, fireEvent, waitFor } from '@testing-library/react';
import '@testing-library/jest-dom';
import Message from '../src/components/Message';
import { CodeBlockRenderer } from '../src/renderers/CodeBlockRenderer';
import Conversation from '../src/components/Conversation';
import { Renderer } from '../src/renderers/Renderer';
import { MessageConfigProvider, MessageConfig, defaultConfig } from '../src/components/MessageConfigContext';

beforeAll(() => {
  Object.assign(navigator, {
    clipboard: {
      writeText: jest.fn().mockResolvedValue(undefined),
      readText: jest.fn().mockResolvedValue(''),
    },
  });
});

beforeEach(() => {
  jest.clearAllMocks();
});

const renderWithConfig = (ui: React.ReactElement, config: Partial<MessageConfig> = {}) => {
  const fullConfig: MessageConfig = { ...defaultConfig, ...config };
  return render(
    <MessageConfigProvider config={fullConfig}>
      {ui}
    </MessageConfigProvider>
  );
};

test('renders message content', () => {
  renderWithConfig(<Message id="test-id-1" content="Test message" />);
  expect(screen.getByText('Test message')).toBeInTheDocument();
});

test('renders author and timestamp', () => {
  renderWithConfig(<Message id="test-id-2" content="Test message" author="Test Author" timestamp="2023-01-01T00:00:00Z" />);
  expect(screen.getByText('Test Author')).toBeInTheDocument();
  expect(screen.getByText(new Date('2023-01-01T00:00:00Z').toLocaleString())).toBeInTheDocument();
});

test('renders control buttons based on props', async () => {
  const content = 'Test message';
  const onCopy = jest.fn();
  renderWithConfig(<Message id="test-id-3" content={content} buttons={{ copy: true }} onCopy={onCopy} />);
  const copyButton = screen.getByText('Copy');
  await fireEvent.click(copyButton);
  expect(navigator.clipboard.writeText).toHaveBeenCalledWith(content);
  expect(onCopy).toHaveBeenCalled();
});

test('renders share button and triggers onShare', async () => {
  const onShare = jest.fn();
  renderWithConfig(<Message id="test-id-4" content="Test message" buttons={{ share: 'enabled' }} onShare={onShare} />);
  await fireEvent.click(screen.getByText('Share'));
  expect(onShare).toHaveBeenCalled();
});

test('renders delete button and triggers onDelete', async () => {
  const onDelete = jest.fn();
  renderWithConfig(<Message id="test-id-5" content="Test message" buttons={{ delete: true }} onDelete={onDelete} />);
  await fireEvent.click(screen.getByText('Delete'));
  expect(onDelete).toHaveBeenCalled();
});

test('renders edit button and triggers onEdit', async () => {
  const onEdit = jest.fn();
  renderWithConfig(<Message id="test-id-6" content="Test message" buttons={{ edit: true }} onEdit={onEdit} />);
  await fireEvent.click(screen.getByText('Edit'));
  expect(onEdit).toHaveBeenCalled();
});

test('renders async iterator content', async () => {
  const asyncIterable = {
    async *[Symbol.asyncIterator]() {
      yield 'Hello, ';
      yield 'world!';
    },
  };

  renderWithConfig(<Message id="test-id-7" content={asyncIterable} />);
  await waitFor(() => {
    expect(screen.getByText((content) => content.startsWith('Hello, '))).toBeInTheDocument();
  });
  await waitFor(() => {
    expect(screen.getByText('Hello, world!')).toBeInTheDocument();
  });
});

test('renders async iterator content with delay', async () => {
  const asyncIterable = {
    async *[Symbol.asyncIterator]() {
      yield 'Loading';
      await new Promise(resolve => setTimeout(resolve, 100));
      yield '...';
    },
  };

  renderWithConfig(<Message id="test-id-8" content={asyncIterable} />);
  await waitFor(() => {
    expect(screen.getByText('Loading')).toBeInTheDocument();
  });
  await waitFor(() => {
    expect(screen.getByText('Loading...')).toBeInTheDocument();
  });
});

test('renders content without end sequence', () => {
  const renderers = [new CodeBlockRenderer()];
  const content = "```javascript\nconsole.log('Hello, World!');";
  renderWithConfig(<Message id="test-id-15" content={content} renderers={renderers as Renderer[]} />);
  expect(screen.getByText("console")).toBeInTheDocument();
  expect(screen.getByText("log")).toBeInTheDocument();
});

test('renders code block content', () => {
  const renderers = [new CodeBlockRenderer()];
  const content = "```javascript\nconsole.log('Hello, World!');\n```";
  renderWithConfig(<Message id="test-id-9" content={content} renderers={renderers as Renderer[]} />);
  expect(screen.getByText("console")).toBeInTheDocument();
  expect(screen.getByText("log")).toBeInTheDocument();
});

test('renders multiple code blocks and text without duplication', () => {
  const renderers = [new CodeBlockRenderer()];
  const content = "Here is some text before the code block.\n```javascript\nconsole.log('Hello, World!');\nconsole.log('This is a second line.');\n```\nHere is some text between the code blocks.\n```python\nprint('Hello, World!')\nprint('This is a second line.')\n```\nHere is some text after the code block."
  renderWithConfig(<Message id="test-id-10" content={content} renderers={renderers as Renderer[]} />);
  expect(screen.getByText("Here is some text before the code block.")).toBeInTheDocument();
  expect(screen.getByText("Here is some text between the code blocks.")).toBeInTheDocument();
  expect(screen.getByText("Here is some text after the code block.")).toBeInTheDocument();
  expect(screen.getAllByText((content, element) => element !== null && element.tagName.toLowerCase() === 'span' && content.includes("console"))).toHaveLength(2);
  expect(screen.getAllByText((content, element) => element !== null && element.tagName.toLowerCase() === 'span' && content.includes("log"))).toHaveLength(2);
  expect(screen.getAllByText((content, element) => element !== null && element.tagName.toLowerCase() === 'span' && content.includes("'This is a second line.'"))).toHaveLength(2);
  expect(screen.getAllByText((content, element) => element !== null && element.tagName.toLowerCase() === 'span' && content.includes("print"))).toHaveLength(2);
  expect(screen.getByTestId('message-container')).toBeInTheDocument();
});

test('copies message content to clipboard', async () => {
  const content = 'Test message to copy';
  const onCopy = jest.fn();
  renderWithConfig(<Message id="test-id-11" content={content} buttons={{ copy: true }} onCopy={onCopy} />);
  const copyButton = screen.getByText('Copy');
  await fireEvent.click(copyButton);
  expect(navigator.clipboard.writeText).toHaveBeenCalledWith(content);
  expect(onCopy).toHaveBeenCalled();
});

test('renders menu-ed buttons and triggers respective actions', async () => {
  renderWithConfig(<Message id="test-id-11" content="Test message" buttons={{ copy: 'menu-ed', share: 'menu-ed', delete: 'menu-ed', edit: 'menu-ed' }} />);
  expect(screen.getByText('Menu')).toBeInTheDocument();
  fireEvent.click(screen.getByText('Menu'));
  await waitFor(() => {
    expect(screen.getByText('Copy')).toBeInTheDocument();
    expect(screen.getByText('Share')).toBeInTheDocument();
    expect(screen.getByText('Delete')).toBeInTheDocument();
    expect(screen.getByText('Edit')).toBeInTheDocument();
  });
});

test('renders message with all buttons', async () => {
  const onCopy = jest.fn();
  const onShare = jest.fn();
  const onDelete = jest.fn();
  const onEdit = jest.fn();
  renderWithConfig(<Message id="test-id-12" content="Test message" buttons={{ copy: true, share: true, delete: true, edit: true }} onCopy={onCopy} onShare={onShare} onDelete={onDelete} onEdit={onEdit} />);
  await fireEvent.click(screen.getByText('Copy'));
  expect(onCopy).toHaveBeenCalled();
  await fireEvent.click(screen.getByText('Share'));
  expect(onShare).toHaveBeenCalled();
  await fireEvent.click(screen.getByText('Delete'));
  expect(onDelete).toHaveBeenCalled();
  await fireEvent.click(screen.getByText('Edit'));
  expect(onEdit).toHaveBeenCalled();
});

test('renders message with no buttons', async () => {
  renderWithConfig(<Message id="test-id-13" content="Test message" />, { buttons: { copy: 'disabled', share: 'disabled', delete: 'disabled', edit: 'disabled' } });
  expect(screen.queryByText('Copy')).not.toBeInTheDocument();
  expect(screen.queryByText('Share')).not.toBeInTheDocument();
  expect(screen.queryByText('Delete')).not.toBeInTheDocument();
  expect(screen.queryByText('Edit')).not.toBeInTheDocument();
});

test('renders message with only copy button', async () => {
  const onCopy = jest.fn();
  renderWithConfig(<Message id="test-id-14" content="Test message" buttons={{ copy: 'enabled' }} onCopy={onCopy} />, { buttons: { copy: 'enabled', share: 'disabled', delete: 'disabled', edit: 'disabled' } });
  expect(screen.getByText('Copy')).toBeInTheDocument();
  expect(screen.queryByText('Share')).not.toBeInTheDocument();
  expect(screen.queryByText('Delete')).not.toBeInTheDocument();
  expect(screen.queryByText('Edit')).not.toBeInTheDocument();
});

<<<<<<< HEAD
test('renders code block content during streaming', async () => {
  const asyncIterable = {
    async *[Symbol.asyncIterator]() {
      yield 'Here is some text before the code block.\n';
      yield '```javascript\n';
      yield 'console.log(\'Hello, World!\');\n';
      yield 'console.log(\'This is a second line.\');\n';
      yield '```\n';
      yield 'Here is some text after the code block.';
    },
  };
  const renderers = [new CodeBlockRenderer()];
  renderWithConfig(<Message id="test-id-11" content={asyncIterable} renderers={renderers as Renderer[]} />);
  await waitFor(() => {
    expect(screen.getByText("Here is some text before the code block.")).toBeInTheDocument();
  });
  await waitFor(() => {
    expect(screen.getAllByText((content, element) => element !== null && element.tagName.toLowerCase() === 'span' && content.includes("console"))).toHaveLength(2);
  });
  await waitFor(() => {
    expect(screen.getAllByText((content, element) => element !== null && element.tagName.toLowerCase() === 'span' && content.includes("log"))).toHaveLength(2);
  });
  await waitFor(() => {
    expect(screen.getByText("Here is some text after the code block.")).toBeInTheDocument();
  });
});

test('renders menu-ed buttons and triggers respective actions', async () => {
  renderWithConfig(<Message id="test-id-11" content="Test message" buttons={{ copy: 'menu-ed', share: 'menu-ed', delete: 'menu-ed', edit: 'menu-ed' }} />);
  expect(screen.getByText('Menu')).toBeInTheDocument();
  fireEvent.click(screen.getByText('Menu'));
  await waitFor(() => {
    expect(screen.getByText('Copy')).toBeInTheDocument();
    expect(screen.getByText('Share')).toBeInTheDocument();
    expect(screen.getByText('Delete')).toBeInTheDocument();
    expect(screen.getByText('Edit')).toBeInTheDocument();
  });
=======
test('renders plain text when no start sequence is found', () => {
  const content = "This is a plain text without code block.";
  renderWithConfig(<Message id="test-id-16" content={content} />);
  expect(screen.getByText(content)).toBeInTheDocument();
});

test('renders conversation with navigation and selection', async () => {
  const messages = [
    { id: '1', content: 'Hello, world!', author: 'User', timestamp: new Date().toISOString(), parentId: null },
    { id: '2', content: 'Hi there!', author: 'User2', timestamp: new Date().toISOString(), parentId: '1' },
    { id: '3', content: 'How are you?', author: 'User', timestamp: new Date().toISOString(), parentId: '1' },
  ];
  render(<Conversation messages={messages} />);
  expect(screen.getByText('Hello, world!')).toBeInTheDocument();
  fireEvent.click(screen.getByText('Hello, world!'));
  expect(screen.getByText('Hi there!')).toBeInTheDocument();
  expect(screen.getAllByText('<')[0]).toBeInTheDocument();
  expect(screen.getAllByText('>')[0]).toBeInTheDocument();
  await fireEvent.click(screen.getAllByText('>')[0]);
  expect(screen.getByText('How are you?')).toBeInTheDocument();
});

test('selects the first child by default', () => {
  const messages = [
    { id: '1', content: 'Hello, world!', author: 'User', timestamp: new Date().toISOString(), parentId: null },
    { id: '2', content: 'Hi there!', author: 'User2', timestamp: new Date().toISOString(), parentId: '1' },
    { id: '3', content: 'How are you?', author: 'User', timestamp: new Date().toISOString(), parentId: '1' },
  ];
  render(<Conversation messages={messages} />);
  expect(screen.getByText('Hi there!')).toBeInTheDocument();
});

test('renders conversation with recursive navigation and selection', () => {
  const messages = [
    { id: '1', content: 'Hello, world!', author: 'User', timestamp: new Date().toISOString(), parentId: null },
    { id: '2', content: 'Hi there!', author: 'User2', timestamp: new Date().toISOString(), parentId: '1' },
    { id: '3', content: 'How are you?', author: 'User', timestamp: new Date().toISOString(), parentId: '1' },
    { id: '4', content: 'I am good, thanks!', author: 'User2', timestamp: new Date().toISOString(), parentId: '2' },
    { id: '5', content: 'What about you?', author: 'User2', timestamp: new Date().toISOString(), parentId: '2' },
    { id: '6', content: 'I am doing well!', author: 'User', timestamp: new Date().toISOString(), parentId: '3' },
  ];
  render(<Conversation messages={messages} />);
  expect(screen.getByText('Hello, world!')).toBeInTheDocument();
  expect(screen.getByText('Hi there!')).toBeInTheDocument();
  fireEvent.click(screen.getAllByText('>')[0]);
  expect(screen.getByText('How are you?')).toBeInTheDocument();
  expect(screen.queryByText('Hi there!')).not.toBeInTheDocument();
  expect(screen.getByText('I am doing well!')).toBeInTheDocument();
  fireEvent.click(screen.getAllByText('<')[0]);
  expect(screen.queryByText('How are you?')).not.toBeInTheDocument();
  expect(screen.getByText('Hi there!')).toBeInTheDocument();
  expect(screen.queryByText('I am doing well!')).not.toBeInTheDocument();

});

const messages = [
  { id: '1', content: 'Hello, world!', author: 'User', timestamp: new Date().toISOString(), parentId: null },
  { id: '2', content: 'Hi there!', author: 'User2', timestamp: new Date().toISOString(), parentId: '1' },
  { id: '3', content: 'How are you?', author: 'User', timestamp: new Date().toISOString(), parentId: '1' },
];
test('renders conversation messages', () => {
  render(<Conversation messages={messages} />);
  expect(screen.getByText('Hi there!')).toBeInTheDocument();
>>>>>>> ee1aa32f
});<|MERGE_RESOLUTION|>--- conflicted
+++ resolved
@@ -43,7 +43,7 @@
 test('renders control buttons based on props', async () => {
   const content = 'Test message';
   const onCopy = jest.fn();
-  renderWithConfig(<Message id="test-id-3" content={content} buttons={{ copy: true }} onCopy={onCopy} />);
+  renderWithConfig(<Message id="test-id-3" content={content} buttons={{ copy: 'enabled' }} onCopy={onCopy} />);
   const copyButton = screen.getByText('Copy');
   await fireEvent.click(copyButton);
   expect(navigator.clipboard.writeText).toHaveBeenCalledWith(content);
@@ -59,14 +59,14 @@
 
 test('renders delete button and triggers onDelete', async () => {
   const onDelete = jest.fn();
-  renderWithConfig(<Message id="test-id-5" content="Test message" buttons={{ delete: true }} onDelete={onDelete} />);
+  renderWithConfig(<Message id="test-id-5" content="Test message" buttons={{ delete: 'enabled' }} onDelete={onDelete} />);
   await fireEvent.click(screen.getByText('Delete'));
   expect(onDelete).toHaveBeenCalled();
 });
 
 test('renders edit button and triggers onEdit', async () => {
   const onEdit = jest.fn();
-  renderWithConfig(<Message id="test-id-6" content="Test message" buttons={{ edit: true }} onEdit={onEdit} />);
+  renderWithConfig(<Message id="test-id-6" content="Test message" buttons={{ edit: 'enabled' }} onEdit={onEdit} />);
   await fireEvent.click(screen.getByText('Edit'));
   expect(onEdit).toHaveBeenCalled();
 });
@@ -139,7 +139,7 @@
 test('copies message content to clipboard', async () => {
   const content = 'Test message to copy';
   const onCopy = jest.fn();
-  renderWithConfig(<Message id="test-id-11" content={content} buttons={{ copy: true }} onCopy={onCopy} />);
+  renderWithConfig(<Message id="test-id-11" content={content} buttons={{ copy: 'enabled' }} onCopy={onCopy} />);
   const copyButton = screen.getByText('Copy');
   await fireEvent.click(copyButton);
   expect(navigator.clipboard.writeText).toHaveBeenCalledWith(content);
@@ -163,7 +163,7 @@
   const onShare = jest.fn();
   const onDelete = jest.fn();
   const onEdit = jest.fn();
-  renderWithConfig(<Message id="test-id-12" content="Test message" buttons={{ copy: true, share: true, delete: true, edit: true }} onCopy={onCopy} onShare={onShare} onDelete={onDelete} onEdit={onEdit} />);
+  renderWithConfig(<Message id="test-id-12" content="Test message" buttons={{ copy: 'enabled', share: 'enabled', delete: 'enabled', edit: 'enabled' }} onCopy={onCopy} onShare={onShare} onDelete={onDelete} onEdit={onEdit} />);
   await fireEvent.click(screen.getByText('Copy'));
   expect(onCopy).toHaveBeenCalled();
   await fireEvent.click(screen.getByText('Share'));
@@ -191,45 +191,6 @@
   expect(screen.queryByText('Edit')).not.toBeInTheDocument();
 });
 
-<<<<<<< HEAD
-test('renders code block content during streaming', async () => {
-  const asyncIterable = {
-    async *[Symbol.asyncIterator]() {
-      yield 'Here is some text before the code block.\n';
-      yield '```javascript\n';
-      yield 'console.log(\'Hello, World!\');\n';
-      yield 'console.log(\'This is a second line.\');\n';
-      yield '```\n';
-      yield 'Here is some text after the code block.';
-    },
-  };
-  const renderers = [new CodeBlockRenderer()];
-  renderWithConfig(<Message id="test-id-11" content={asyncIterable} renderers={renderers as Renderer[]} />);
-  await waitFor(() => {
-    expect(screen.getByText("Here is some text before the code block.")).toBeInTheDocument();
-  });
-  await waitFor(() => {
-    expect(screen.getAllByText((content, element) => element !== null && element.tagName.toLowerCase() === 'span' && content.includes("console"))).toHaveLength(2);
-  });
-  await waitFor(() => {
-    expect(screen.getAllByText((content, element) => element !== null && element.tagName.toLowerCase() === 'span' && content.includes("log"))).toHaveLength(2);
-  });
-  await waitFor(() => {
-    expect(screen.getByText("Here is some text after the code block.")).toBeInTheDocument();
-  });
-});
-
-test('renders menu-ed buttons and triggers respective actions', async () => {
-  renderWithConfig(<Message id="test-id-11" content="Test message" buttons={{ copy: 'menu-ed', share: 'menu-ed', delete: 'menu-ed', edit: 'menu-ed' }} />);
-  expect(screen.getByText('Menu')).toBeInTheDocument();
-  fireEvent.click(screen.getByText('Menu'));
-  await waitFor(() => {
-    expect(screen.getByText('Copy')).toBeInTheDocument();
-    expect(screen.getByText('Share')).toBeInTheDocument();
-    expect(screen.getByText('Delete')).toBeInTheDocument();
-    expect(screen.getByText('Edit')).toBeInTheDocument();
-  });
-=======
 test('renders plain text when no start sequence is found', () => {
   const content = "This is a plain text without code block.";
   renderWithConfig(<Message id="test-id-16" content={content} />);
@@ -293,5 +254,16 @@
 test('renders conversation messages', () => {
   render(<Conversation messages={messages} />);
   expect(screen.getByText('Hi there!')).toBeInTheDocument();
->>>>>>> ee1aa32f
+});
+
+test('renders menu-ed buttons and triggers respective actions', async () => {
+  renderWithConfig(<Message id="test-id-11" content="Test message" buttons={{ copy: 'menu-ed', share: 'menu-ed', delete: 'menu-ed', edit: 'menu-ed' }} />);
+  expect(screen.getByText('Menu')).toBeInTheDocument();
+  fireEvent.click(screen.getByText('Menu'));
+  await waitFor(() => {
+    expect(screen.getByText('Copy')).toBeInTheDocument();
+    expect(screen.getByText('Share')).toBeInTheDocument();
+    expect(screen.getByText('Delete')).toBeInTheDocument();
+    expect(screen.getByText('Edit')).toBeInTheDocument();
+  });
 });