import React from 'react';
import { render, screen, fireEvent, waitFor } from '@testing-library/react';
import '@testing-library/jest-dom';
import Message from '../src/components/Message';
import { CodeBlockRenderer } from '../src/renderers/CodeBlockRenderer';
<<<<<<< HEAD
import Conversation from '../src/components/Conversation';
=======
import { Renderer } from '../src/renderers/Renderer';
import { MessageConfigProvider, MessageConfig, defaultConfig } from '../src/components/MessageConfigContext';

beforeAll(() => {
  Object.assign(navigator, {
    clipboard: {
      writeText: jest.fn().mockResolvedValue(undefined),
      readText: jest.fn().mockResolvedValue(''),
    },
  });
});

beforeEach(() => {
  jest.clearAllMocks();
});

const renderWithConfig = (ui: React.ReactElement, config: Partial<MessageConfig> = {}) => {
  const fullConfig: MessageConfig = { ...defaultConfig, ...config };
  return render(
    <MessageConfigProvider config={fullConfig}>
      {ui}
    </MessageConfigProvider>
  );
};
>>>>>>> a90ab78a

test('renders message content', () => {
  renderWithConfig(<Message id="test-id-1" content="Test message" />);
  expect(screen.getByText('Test message')).toBeInTheDocument();
});

test('renders author and timestamp', () => {
  renderWithConfig(<Message id="test-id-2" content="Test message" author="Test Author" timestamp="2023-01-01T00:00:00Z" />);
  expect(screen.getByText('Test Author')).toBeInTheDocument();
  expect(screen.getByText(new Date('2023-01-01T00:00:00Z').toLocaleString())).toBeInTheDocument();
});

test('renders control buttons based on props', async () => {
  const content = 'Test message';
  const onCopy = jest.fn();
  renderWithConfig(<Message id="test-id-3" content={content} buttons={{ copy: true }} onCopy={onCopy} />);
  const copyButton = screen.getByText('Copy');
  await fireEvent.click(copyButton);
  expect(navigator.clipboard.writeText).toHaveBeenCalledWith(content);
  expect(onCopy).toHaveBeenCalled();
});

test('renders share button and triggers onShare', async () => {
  const onShare = jest.fn();
  renderWithConfig(<Message id="test-id-4" content="Test message" buttons={{ share: true }} onShare={onShare} />);
  await fireEvent.click(screen.getByText('Share'));
  expect(onShare).toHaveBeenCalled();
});

test('renders delete button and triggers onDelete', async () => {
  const onDelete = jest.fn();
  renderWithConfig(<Message id="test-id-5" content="Test message" buttons={{ delete: true }} onDelete={onDelete} />);
  await fireEvent.click(screen.getByText('Delete'));
  expect(onDelete).toHaveBeenCalled();
});

test('renders edit button and triggers onEdit', async () => {
  const onEdit = jest.fn();
  renderWithConfig(<Message id="test-id-6" content="Test message" buttons={{ edit: true }} onEdit={onEdit} />);
  await fireEvent.click(screen.getByText('Edit'));
  expect(onEdit).toHaveBeenCalled();
});

test('renders async iterator content', async () => {
  const asyncIterable = {
    async *[Symbol.asyncIterator]() {
      yield 'Hello, ';
      yield 'world!';
    },
  };

  renderWithConfig(<Message id="test-id-7" content={asyncIterable} />);
  await waitFor(() => {
    expect(screen.getByText((content) => content.startsWith('Hello, '))).toBeInTheDocument();
  });
  await waitFor(() => {
    expect(screen.getByText('Hello, world!')).toBeInTheDocument();
  });
});

test('renders async iterator content with delay', async () => {
  const asyncIterable = {
    async *[Symbol.asyncIterator]() {
      yield 'Loading';
      await new Promise(resolve => setTimeout(resolve, 100));
      yield '...';
    },
  };

  renderWithConfig(<Message id="test-id-8" content={asyncIterable} />);
  await waitFor(() => {
    expect(screen.getByText('Loading')).toBeInTheDocument();
  });
  await waitFor(() => {
    expect(screen.getByText('Loading...')).toBeInTheDocument();
  });
});

test('renders content without end sequence', () => {
  const renderers = [new CodeBlockRenderer()];
  const content = "```javascript\nconsole.log('Hello, World!');";
  renderWithConfig(<Message id="test-id-15" content={content} renderers={renderers as Renderer[]} />);
  expect(screen.getByText("console")).toBeInTheDocument();
  expect(screen.getByText("log")).toBeInTheDocument();
});

test('renders code block content', () => {
  const renderers: Renderer[] = [new CodeBlockRenderer()];
  const content = "```javascript\nconsole.log('Hello, World!');\n```";
  renderWithConfig(<Message id="test-id-9" content={content} renderers={renderers as Renderer[]} />);
  expect(screen.getByText("console")).toBeInTheDocument();
  expect(screen.getByText("log")).toBeInTheDocument();
});

<<<<<<< HEAD
test('renders multiple code blocks and text', () => {
  const renderers: Renderer[] = [new CodeBlockRenderer()];
  const content = "Here is some text before the code block.\n```javascript\nconsole.log('Hello, World!');\nconsole.log('This is a second line.');\n```\nHere is some text between the code blocks.\n```python\nprint('Hello, World!')\nprint('This is a second line.')\n```\nHere is some text after the code block."
  render(<Message id="test-id-10" content={content} renderers={renderers} />);
  expect(screen.getAllByText("console")).toHaveLength(2)
  expect(screen.getAllByText("log")).toHaveLength(2)
  expect(screen.getAllByText("'This is a second line.'")).toHaveLength(2)
  expect(screen.getAllByText("print")).toHaveLength(2)
});

test('renders conversation with navigation and selection', () => {
  const messages = [
    { id: '1', content: 'Hello, world!', author: 'User', timestamp: new Date().toISOString(), parentId: null },
    { id: '2', content: 'Hi there!', author: 'User2', timestamp: new Date().toISOString(), parentId: '1' },
    { id: '3', content: 'How are you?', author: 'User', timestamp: new Date().toISOString(), parentId: '1' },
  ];
  render(<Conversation messages={messages} />);
  expect(screen.getByText('Hello, world!')).toBeInTheDocument();
  fireEvent.click(screen.getByText('Hello, world!'));
  expect(screen.getByText('Hi there!')).toBeInTheDocument();
  fireEvent.click(screen.getByText('>'));
  expect(screen.getByText('How are you?')).toBeInTheDocument();
});

test('selects the first child by default', () => {
  const messages = [
    { id: '1', content: 'Hello, world!', author: 'User', timestamp: new Date().toISOString(), parentId: null },
    { id: '2', content: 'Hi there!', author: 'User2', timestamp: new Date().toISOString(), parentId: '1' },
    { id: '3', content: 'How are you?', author: 'User', timestamp: new Date().toISOString(), parentId: '1' },
  ];
  render(<Conversation messages={messages} />);
  expect(screen.getByText('Hi there!')).toBeInTheDocument();
});

test('renders conversation with recursive navigation and selection', () => {
  const messages = [
    { id: '1', content: 'Hello, world!', author: 'User', timestamp: new Date().toISOString(), parentId: null },
    { id: '2', content: 'Hi there!', author: 'User2', timestamp: new Date().toISOString(), parentId: '1' },
    { id: '3', content: 'How are you?', author: 'User', timestamp: new Date().toISOString(), parentId: '1' },
    { id: '4', content: 'I am good, thanks!', author: 'User2', timestamp: new Date().toISOString(), parentId: '2' },
    { id: '5', content: 'What about you?', author: 'User2', timestamp: new Date().toISOString(), parentId: '2' },
    { id: '6', content: 'I am doing well!', author: 'User', timestamp: new Date().toISOString(), parentId: '3' },
  ];
  render(<Conversation messages={messages} />);
  expect(screen.getByText('Hello, world!')).toBeInTheDocument();
  fireEvent.click(screen.getByText('Hello, world!'));
  expect(screen.getByText('Hi there!')).toBeInTheDocument();
  fireEvent.click(screen.getByText('>'));
  expect(screen.getByText('How are you?')).toBeInTheDocument();
  fireEvent.click(screen.getByText('Hi there!'));
  expect(screen.getByText('I am good, thanks!')).toBeInTheDocument();
=======
test('renders multiple code blocks and text without duplication', () => {
  const renderers = [new CodeBlockRenderer()];
  const content = "Here is some text before the code block.\n```javascript\nconsole.log('Hello, World!');\nconsole.log('This is a second line.');\n```\nHere is some text between the code blocks.\n```python\nprint('Hello, World!')\nprint('This is a second line.')\n```\nHere is some text after the code block."
  renderWithConfig(<Message id="test-id-10" content={content} renderers={renderers as Renderer[]} />);
  expect(screen.getByText("Here is some text before the code block.")).toBeInTheDocument();
  expect(screen.getByText("Here is some text between the code blocks.")).toBeInTheDocument();
  expect(screen.getByText("Here is some text after the code block.")).toBeInTheDocument();
  expect(screen.getAllByText((content, element) => element !== null && element.tagName.toLowerCase() === 'span' && content.includes("console"))).toHaveLength(2);
  expect(screen.getAllByText((content, element) => element !== null && element.tagName.toLowerCase() === 'span' && content.includes("log"))).toHaveLength(2);
  expect(screen.getAllByText((content, element) => element !== null && element.tagName.toLowerCase() === 'span' && content.includes("'This is a second line.'"))).toHaveLength(2);
  expect(screen.getAllByText((content, element) => element !== null && element.tagName.toLowerCase() === 'span' && content.includes("print"))).toHaveLength(2);
  expect(screen.getByTestId('message-container')).toBeInTheDocument();
});

test('copies message content to clipboard', async () => {
  const content = 'Test message to copy';
  renderWithConfig(<Message id="test-id-11" content={content} buttons={{ copy: true }} />);
  const copyButton = screen.getByText('Copy');
  await fireEvent.click(copyButton);
  expect(navigator.clipboard.writeText).toHaveBeenCalledWith(content);
});

test('renders message with all buttons', async () => {
  const onCopy = jest.fn();
  const onShare = jest.fn();
  const onDelete = jest.fn();
  const onEdit = jest.fn();
  renderWithConfig(<Message id="test-id-12" content="Test message" buttons={{ copy: true, share: true, delete: true, edit: true }} onCopy={onCopy} onShare={onShare} onDelete={onDelete} onEdit={onEdit} />);
  await fireEvent.click(screen.getByText('Copy'));
  expect(onCopy).toHaveBeenCalled();
  await fireEvent.click(screen.getByText('Share'));
  expect(onShare).toHaveBeenCalled();
  await fireEvent.click(screen.getByText('Delete'));
  expect(onDelete).toHaveBeenCalled();
  await fireEvent.click(screen.getByText('Edit'));
  expect(onEdit).toHaveBeenCalled();
});

test('renders message with no buttons', async () => {
  renderWithConfig(<Message id="test-id-13" content="Test message" />, { buttons: { copy: false, share: false, delete: false, edit: false } });
  expect(screen.queryByText('Copy')).not.toBeInTheDocument();
  expect(screen.queryByText('Share')).not.toBeInTheDocument();
  expect(screen.queryByText('Delete')).not.toBeInTheDocument();
  expect(screen.queryByText('Edit')).not.toBeInTheDocument();
});

test('renders message with only copy button', async () => {
  const onCopy = jest.fn();
  renderWithConfig(<Message id="test-id-14" content="Test message" buttons={{ copy: true }} onCopy={onCopy} />, { buttons: { copy: true, share: false, delete: false, edit: false } });
  expect(screen.getByText('Copy')).toBeInTheDocument();
  expect(screen.queryByText('Share')).not.toBeInTheDocument();
  expect(screen.queryByText('Delete')).not.toBeInTheDocument();
  expect(screen.queryByText('Edit')).not.toBeInTheDocument();
});

test('renders plain text when no start sequence is found', () => {
  const content = "This is a plain text without code block.";
  renderWithConfig(<Message id="test-id-16" content={content} />);
  expect(screen.getByText(content)).toBeInTheDocument();
});

test('renders code block content during streaming', async () => {
  const asyncIterable = {
    async *[Symbol.asyncIterator]() {
      yield 'Here is some text before the code block.\n';
      yield '```javascript\n';
      yield 'console.log(\'Hello, World!\');\n';
      yield 'console.log(\'This is a second line.\');\n';
      yield '```\n';
      yield 'Here is some text after the code block.';
    },
  };
  const renderers = [new CodeBlockRenderer()];
  renderWithConfig(<Message id="test-id-11" content={asyncIterable} renderers={renderers as Renderer[]} />);
  await waitFor(() => {
    expect(screen.getByText("Here is some text before the code block.")).toBeInTheDocument();
  });
  await waitFor(() => {
    expect(screen.getAllByText((content, element) => element !== null && element.tagName.toLowerCase() === 'span' && content.includes("console"))).toHaveLength(2);
  });
  await waitFor(() => {
    expect(screen.getAllByText((content, element) => element !== null && element.tagName.toLowerCase() === 'span' && content.includes("log"))).toHaveLength(2);
  });
  await waitFor(() => {
    expect(screen.getByText("Here is some text after the code block.")).toBeInTheDocument();
  });
>>>>>>> a90ab78a
});<|MERGE_RESOLUTION|>--- conflicted
+++ resolved
@@ -3,9 +3,7 @@
 import '@testing-library/jest-dom';
 import Message from '../src/components/Message';
 import { CodeBlockRenderer } from '../src/renderers/CodeBlockRenderer';
-<<<<<<< HEAD
 import Conversation from '../src/components/Conversation';
-=======
 import { Renderer } from '../src/renderers/Renderer';
 import { MessageConfigProvider, MessageConfig, defaultConfig } from '../src/components/MessageConfigContext';
 
@@ -30,7 +28,6 @@
     </MessageConfigProvider>
   );
 };
->>>>>>> a90ab78a
 
 test('renders message content', () => {
   renderWithConfig(<Message id="test-id-1" content="Test message" />);
@@ -118,22 +115,99 @@
 });
 
 test('renders code block content', () => {
-  const renderers: Renderer[] = [new CodeBlockRenderer()];
+  const renderers = [new CodeBlockRenderer()];
   const content = "```javascript\nconsole.log('Hello, World!');\n```";
   renderWithConfig(<Message id="test-id-9" content={content} renderers={renderers as Renderer[]} />);
   expect(screen.getByText("console")).toBeInTheDocument();
   expect(screen.getByText("log")).toBeInTheDocument();
 });
 
-<<<<<<< HEAD
-test('renders multiple code blocks and text', () => {
-  const renderers: Renderer[] = [new CodeBlockRenderer()];
+test('renders multiple code blocks and text without duplication', () => {
+  const renderers = [new CodeBlockRenderer()];
   const content = "Here is some text before the code block.\n```javascript\nconsole.log('Hello, World!');\nconsole.log('This is a second line.');\n```\nHere is some text between the code blocks.\n```python\nprint('Hello, World!')\nprint('This is a second line.')\n```\nHere is some text after the code block."
-  render(<Message id="test-id-10" content={content} renderers={renderers} />);
-  expect(screen.getAllByText("console")).toHaveLength(2)
-  expect(screen.getAllByText("log")).toHaveLength(2)
-  expect(screen.getAllByText("'This is a second line.'")).toHaveLength(2)
-  expect(screen.getAllByText("print")).toHaveLength(2)
+  renderWithConfig(<Message id="test-id-10" content={content} renderers={renderers as Renderer[]} />);
+  expect(screen.getByText("Here is some text before the code block.")).toBeInTheDocument();
+  expect(screen.getByText("Here is some text between the code blocks.")).toBeInTheDocument();
+  expect(screen.getByText("Here is some text after the code block.")).toBeInTheDocument();
+  expect(screen.getAllByText((content, element) => element !== null && element.tagName.toLowerCase() === 'span' && content.includes("console"))).toHaveLength(2);
+  expect(screen.getAllByText((content, element) => element !== null && element.tagName.toLowerCase() === 'span' && content.includes("log"))).toHaveLength(2);
+  expect(screen.getAllByText((content, element) => element !== null && element.tagName.toLowerCase() === 'span' && content.includes("'This is a second line.'"))).toHaveLength(2);
+  expect(screen.getAllByText((content, element) => element !== null && element.tagName.toLowerCase() === 'span' && content.includes("print"))).toHaveLength(2);
+  expect(screen.getByTestId('message-container')).toBeInTheDocument();
+});
+
+test('copies message content to clipboard', async () => {
+  const content = 'Test message to copy';
+  renderWithConfig(<Message id="test-id-11" content={content} buttons={{ copy: true }} />);
+  const copyButton = screen.getByText('Copy');
+  await fireEvent.click(copyButton);
+  expect(navigator.clipboard.writeText).toHaveBeenCalledWith(content);
+});
+
+test('renders message with all buttons', async () => {
+  const onCopy = jest.fn();
+  const onShare = jest.fn();
+  const onDelete = jest.fn();
+  const onEdit = jest.fn();
+  renderWithConfig(<Message id="test-id-12" content="Test message" buttons={{ copy: true, share: true, delete: true, edit: true }} onCopy={onCopy} onShare={onShare} onDelete={onDelete} onEdit={onEdit} />);
+  await fireEvent.click(screen.getByText('Copy'));
+  expect(onCopy).toHaveBeenCalled();
+  await fireEvent.click(screen.getByText('Share'));
+  expect(onShare).toHaveBeenCalled();
+  await fireEvent.click(screen.getByText('Delete'));
+  expect(onDelete).toHaveBeenCalled();
+  await fireEvent.click(screen.getByText('Edit'));
+  expect(onEdit).toHaveBeenCalled();
+});
+
+test('renders message with no buttons', async () => {
+  renderWithConfig(<Message id="test-id-13" content="Test message" />, { buttons: { copy: false, share: false, delete: false, edit: false } });
+  expect(screen.queryByText('Copy')).not.toBeInTheDocument();
+  expect(screen.queryByText('Share')).not.toBeInTheDocument();
+  expect(screen.queryByText('Delete')).not.toBeInTheDocument();
+  expect(screen.queryByText('Edit')).not.toBeInTheDocument();
+});
+
+test('renders message with only copy button', async () => {
+  const onCopy = jest.fn();
+  renderWithConfig(<Message id="test-id-14" content="Test message" buttons={{ copy: true }} onCopy={onCopy} />, { buttons: { copy: true, share: false, delete: false, edit: false } });
+  expect(screen.getByText('Copy')).toBeInTheDocument();
+  expect(screen.queryByText('Share')).not.toBeInTheDocument();
+  expect(screen.queryByText('Delete')).not.toBeInTheDocument();
+  expect(screen.queryByText('Edit')).not.toBeInTheDocument();
+});
+
+test('renders plain text when no start sequence is found', () => {
+  const content = "This is a plain text without code block.";
+  renderWithConfig(<Message id="test-id-16" content={content} />);
+  expect(screen.getByText(content)).toBeInTheDocument();
+});
+
+test('renders code block content during streaming', async () => {
+  const asyncIterable = {
+    async *[Symbol.asyncIterator]() {
+      yield 'Here is some text before the code block.\n';
+      yield '```javascript\n';
+      yield 'console.log(\'Hello, World!\');\n';
+      yield 'console.log(\'This is a second line.\');\n';
+      yield '```\n';
+      yield 'Here is some text after the code block.';
+    },
+  };
+  const renderers = [new CodeBlockRenderer()];
+  renderWithConfig(<Message id="test-id-11" content={asyncIterable} renderers={renderers as Renderer[]} />);
+  await waitFor(() => {
+    expect(screen.getByText("Here is some text before the code block.")).toBeInTheDocument();
+  });
+  await waitFor(() => {
+    expect(screen.getAllByText((content, element) => element !== null && element.tagName.toLowerCase() === 'span' && content.includes("console"))).toHaveLength(2);
+  });
+  await waitFor(() => {
+    expect(screen.getAllByText((content, element) => element !== null && element.tagName.toLowerCase() === 'span' && content.includes("log"))).toHaveLength(2);
+  });
+  await waitFor(() => {
+    expect(screen.getByText("Here is some text after the code block.")).toBeInTheDocument();
+  });
 });
 
 test('renders conversation with navigation and selection', () => {
@@ -177,92 +251,4 @@
   expect(screen.getByText('How are you?')).toBeInTheDocument();
   fireEvent.click(screen.getByText('Hi there!'));
   expect(screen.getByText('I am good, thanks!')).toBeInTheDocument();
-=======
-test('renders multiple code blocks and text without duplication', () => {
-  const renderers = [new CodeBlockRenderer()];
-  const content = "Here is some text before the code block.\n```javascript\nconsole.log('Hello, World!');\nconsole.log('This is a second line.');\n```\nHere is some text between the code blocks.\n```python\nprint('Hello, World!')\nprint('This is a second line.')\n```\nHere is some text after the code block."
-  renderWithConfig(<Message id="test-id-10" content={content} renderers={renderers as Renderer[]} />);
-  expect(screen.getByText("Here is some text before the code block.")).toBeInTheDocument();
-  expect(screen.getByText("Here is some text between the code blocks.")).toBeInTheDocument();
-  expect(screen.getByText("Here is some text after the code block.")).toBeInTheDocument();
-  expect(screen.getAllByText((content, element) => element !== null && element.tagName.toLowerCase() === 'span' && content.includes("console"))).toHaveLength(2);
-  expect(screen.getAllByText((content, element) => element !== null && element.tagName.toLowerCase() === 'span' && content.includes("log"))).toHaveLength(2);
-  expect(screen.getAllByText((content, element) => element !== null && element.tagName.toLowerCase() === 'span' && content.includes("'This is a second line.'"))).toHaveLength(2);
-  expect(screen.getAllByText((content, element) => element !== null && element.tagName.toLowerCase() === 'span' && content.includes("print"))).toHaveLength(2);
-  expect(screen.getByTestId('message-container')).toBeInTheDocument();
-});
-
-test('copies message content to clipboard', async () => {
-  const content = 'Test message to copy';
-  renderWithConfig(<Message id="test-id-11" content={content} buttons={{ copy: true }} />);
-  const copyButton = screen.getByText('Copy');
-  await fireEvent.click(copyButton);
-  expect(navigator.clipboard.writeText).toHaveBeenCalledWith(content);
-});
-
-test('renders message with all buttons', async () => {
-  const onCopy = jest.fn();
-  const onShare = jest.fn();
-  const onDelete = jest.fn();
-  const onEdit = jest.fn();
-  renderWithConfig(<Message id="test-id-12" content="Test message" buttons={{ copy: true, share: true, delete: true, edit: true }} onCopy={onCopy} onShare={onShare} onDelete={onDelete} onEdit={onEdit} />);
-  await fireEvent.click(screen.getByText('Copy'));
-  expect(onCopy).toHaveBeenCalled();
-  await fireEvent.click(screen.getByText('Share'));
-  expect(onShare).toHaveBeenCalled();
-  await fireEvent.click(screen.getByText('Delete'));
-  expect(onDelete).toHaveBeenCalled();
-  await fireEvent.click(screen.getByText('Edit'));
-  expect(onEdit).toHaveBeenCalled();
-});
-
-test('renders message with no buttons', async () => {
-  renderWithConfig(<Message id="test-id-13" content="Test message" />, { buttons: { copy: false, share: false, delete: false, edit: false } });
-  expect(screen.queryByText('Copy')).not.toBeInTheDocument();
-  expect(screen.queryByText('Share')).not.toBeInTheDocument();
-  expect(screen.queryByText('Delete')).not.toBeInTheDocument();
-  expect(screen.queryByText('Edit')).not.toBeInTheDocument();
-});
-
-test('renders message with only copy button', async () => {
-  const onCopy = jest.fn();
-  renderWithConfig(<Message id="test-id-14" content="Test message" buttons={{ copy: true }} onCopy={onCopy} />, { buttons: { copy: true, share: false, delete: false, edit: false } });
-  expect(screen.getByText('Copy')).toBeInTheDocument();
-  expect(screen.queryByText('Share')).not.toBeInTheDocument();
-  expect(screen.queryByText('Delete')).not.toBeInTheDocument();
-  expect(screen.queryByText('Edit')).not.toBeInTheDocument();
-});
-
-test('renders plain text when no start sequence is found', () => {
-  const content = "This is a plain text without code block.";
-  renderWithConfig(<Message id="test-id-16" content={content} />);
-  expect(screen.getByText(content)).toBeInTheDocument();
-});
-
-test('renders code block content during streaming', async () => {
-  const asyncIterable = {
-    async *[Symbol.asyncIterator]() {
-      yield 'Here is some text before the code block.\n';
-      yield '```javascript\n';
-      yield 'console.log(\'Hello, World!\');\n';
-      yield 'console.log(\'This is a second line.\');\n';
-      yield '```\n';
-      yield 'Here is some text after the code block.';
-    },
-  };
-  const renderers = [new CodeBlockRenderer()];
-  renderWithConfig(<Message id="test-id-11" content={asyncIterable} renderers={renderers as Renderer[]} />);
-  await waitFor(() => {
-    expect(screen.getByText("Here is some text before the code block.")).toBeInTheDocument();
-  });
-  await waitFor(() => {
-    expect(screen.getAllByText((content, element) => element !== null && element.tagName.toLowerCase() === 'span' && content.includes("console"))).toHaveLength(2);
-  });
-  await waitFor(() => {
-    expect(screen.getAllByText((content, element) => element !== null && element.tagName.toLowerCase() === 'span' && content.includes("log"))).toHaveLength(2);
-  });
-  await waitFor(() => {
-    expect(screen.getByText("Here is some text after the code block.")).toBeInTheDocument();
-  });
->>>>>>> a90ab78a
 });