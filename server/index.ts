import 'dotenv/config';
import app from './app';

// Environment validation
function validateEnvironment() {
  const requiredVars = {
    SECRET_KEY: 'JWT secret key for authentication'
  };

  const missingVars: string[] = [];
  
  for (const [varName, description] of Object.entries(requiredVars)) {
    if (!process.env[varName]) {
      missingVars.push(`${varName} (${description})`);
    }
  }

  // Check that at least one API key is set
  const hasOpenAI = !!process.env.OPENAI_API_KEY;
  const hasAnthropic = !!process.env.ANTHROPIC_API_KEY;
<<<<<<< HEAD
  const hasGoogle = !!process.env.GOOGLE_API_KEY;
  
  if (!hasOpenAI && !hasAnthropic && !hasGoogle) {
    missingVars.push('OPENAI_API_KEY, ANTHROPIC_API_KEY, or GOOGLE_API_KEY (at least one LLM API key is required)');
=======
  const hasOpenRouter = !!process.env.OPENROUTER_API_KEY;
  
  if (!hasOpenAI && !hasAnthropic && !hasOpenRouter) {
    missingVars.push('OPENAI_API_KEY, ANTHROPIC_API_KEY, or OPENROUTER_API_KEY (at least one LLM API key is required)');
>>>>>>> 52c143cf
  }

  if (missingVars.length > 0) {
    console.error('❌ Missing required environment variables:');
    missingVars.forEach(varInfo => console.error(`  - ${varInfo}`));
    console.error('\nPlease check your .env file or environment variables.');
    console.error('See .env.example for reference.');
    process.exit(1);
  }

  // Validate SECRET_KEY strength
  const secretKey = process.env.SECRET_KEY;
  if (secretKey && secretKey.length < 32) {
    console.error('❌ SECRET_KEY must be at least 32 characters long for security');
    process.exit(1);
  }

  console.log('✅ Environment validation passed');
}

// Validate environment before starting server
validateEnvironment();

const PORT = process.env.PORT || 3000;

app.listen(PORT, () => {
  console.log(`🚀 Server is running on port ${PORT}`);
  console.log(`📊 OpenAI API: ${process.env.OPENAI_API_KEY ? '✅ configured' : '❌ not set'}`);
  console.log(`📊 Anthropic API: ${process.env.ANTHROPIC_API_KEY ? '✅ configured' : '❌ not set'}`);
<<<<<<< HEAD
  console.log(`📊 Google API: ${process.env.GOOGLE_API_KEY ? '✅ configured' : '❌ not set'}`);
=======
  console.log(`📊 OpenRouter API: ${process.env.OPENROUTER_API_KEY ? '✅ configured' : '❌ not set'}`);
>>>>>>> 52c143cf
});<|MERGE_RESOLUTION|>--- conflicted
+++ resolved
@@ -18,17 +18,11 @@
   // Check that at least one API key is set
   const hasOpenAI = !!process.env.OPENAI_API_KEY;
   const hasAnthropic = !!process.env.ANTHROPIC_API_KEY;
-<<<<<<< HEAD
   const hasGoogle = !!process.env.GOOGLE_API_KEY;
-  
-  if (!hasOpenAI && !hasAnthropic && !hasGoogle) {
-    missingVars.push('OPENAI_API_KEY, ANTHROPIC_API_KEY, or GOOGLE_API_KEY (at least one LLM API key is required)');
-=======
   const hasOpenRouter = !!process.env.OPENROUTER_API_KEY;
   
-  if (!hasOpenAI && !hasAnthropic && !hasOpenRouter) {
-    missingVars.push('OPENAI_API_KEY, ANTHROPIC_API_KEY, or OPENROUTER_API_KEY (at least one LLM API key is required)');
->>>>>>> 52c143cf
+  if (!hasOpenAI && !hasAnthropic && !hasGoogle && !hasOpenRouter) {
+    missingVars.push('OPENAI_API_KEY, ANTHROPIC_API_KEY, GOOGLE_API_KEY, or OPENROUTER_API_KEY (at least one LLM API key is required)');
   }
 
   if (missingVars.length > 0) {
@@ -58,9 +52,6 @@
   console.log(`🚀 Server is running on port ${PORT}`);
   console.log(`📊 OpenAI API: ${process.env.OPENAI_API_KEY ? '✅ configured' : '❌ not set'}`);
   console.log(`📊 Anthropic API: ${process.env.ANTHROPIC_API_KEY ? '✅ configured' : '❌ not set'}`);
-<<<<<<< HEAD
   console.log(`📊 Google API: ${process.env.GOOGLE_API_KEY ? '✅ configured' : '❌ not set'}`);
-=======
   console.log(`📊 OpenRouter API: ${process.env.OPENROUTER_API_KEY ? '✅ configured' : '❌ not set'}`);
->>>>>>> 52c143cf
 });