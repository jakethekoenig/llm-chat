// server/helpers/messageHelpers.ts
import { Message } from '../database/models/Message';
import 'openai/shims/node';
import '@anthropic-ai/sdk/shims/node';
import { OpenAI } from 'openai';
import Anthropic from '@anthropic-ai/sdk';
import { Mistral } from '@mistralai/mistralai';
import { createLogger, transports, format } from 'winston';
import * as messageHelpers from './messageHelpers';
const logger = createLogger({
  level: 'error',
  format: format.combine(
    format.timestamp(),
    format.json()
  ),
  transports: [
    new transports.Console()
  ]
});

export { logger };

export const addMessage = async (
  content: string,
  conversationId: number,
  parentId: number | null,
  userId: number
) => {
  const message = await Message.create({
    content,
    conversation_id: conversationId,
    parent_id: parentId,
    user_id: userId,
  });
  return message;
};

const isAnthropicModel = (model: string): boolean => {
  const anthropicIdentifiers = ['claude', 'sonnet', 'haiku', 'opus'];
  return anthropicIdentifiers.some(identifier => model.toLowerCase().includes(identifier));
};

<<<<<<< HEAD
const isMistralModel = (model: string): boolean => {
  const mistralIdentifiers = ['mistral', 'mixtral', 'codestral'];
  return mistralIdentifiers.some(identifier => model.toLowerCase().includes(identifier));
=======
const isLlamaModel = (model: string): boolean => {
  const llamaIdentifiers = ['llama', 'meta-llama'];
  return llamaIdentifiers.some(identifier => model.toLowerCase().includes(identifier));
>>>>>>> 52c143cf
};

const generateAnthropicCompletion = async (content: string, model: string, temperature: number) => {
  const apiKey = process.env.ANTHROPIC_API_KEY;
  if (!apiKey) {
    throw new Error('Anthropic API key is not set');
  }

  const client = new Anthropic({
    apiKey: apiKey,
  });

  const response = await client.messages.create({
    model,
    max_tokens: 1024,
    temperature,
    messages: [{ role: 'user', content }],
  });

  // Handle different content block types
  const contentBlock = response.content[0];
  if ('text' in contentBlock) {
    return contentBlock.text;
  } else {
    logger.error('Unexpected content block type from Anthropic API');
    throw new Error('Unexpected response format from Anthropic API');
  }
};

const generateAnthropicStreamingCompletion = async function* (
  content: string, 
  model: string, 
  temperature: number
): AsyncIterable<string> {
  const apiKey = process.env.ANTHROPIC_API_KEY;
  if (!apiKey) {
    throw new Error('Anthropic API key is not set');
  }

  const client = new Anthropic({
    apiKey: apiKey,
  });

  const stream = await client.messages.create({
    model,
    max_tokens: 1024,
    temperature,
    messages: [{ role: 'user', content }],
    stream: true,
  });

  for await (const chunk of stream) {
    if (chunk.type === 'content_block_delta' && chunk.delta.type === 'text_delta') {
      yield chunk.delta.text;
    }
  }
};

const generateOpenAICompletion = async (content: string, model: string, temperature: number) => {
  const apiKey = process.env.OPENAI_API_KEY;
  if (!apiKey) {
    throw new Error('OpenAI API key is not set');
  }

  const openai = new OpenAI({ apiKey });
  const response = await openai.chat.completions.create({
    model,
    messages: [{ role: "user", content }],
    temperature,
  });

  return response.choices[0].message?.content || '';
};

const generateOpenAIStreamingCompletion = async function* (
  content: string, 
  model: string, 
  temperature: number
): AsyncIterable<string> {
  const apiKey = process.env.OPENAI_API_KEY;
  if (!apiKey) {
    throw new Error('OpenAI API key is not set');
  }

  const openai = new OpenAI({ apiKey });
  const stream = await openai.chat.completions.create({
    model,
    messages: [{ role: "user", content }],
    temperature,
    stream: true,
  });

  for await (const chunk of stream) {
    const content = chunk.choices[0]?.delta?.content || '';
    if (content) {
      yield content;
    }
  }
};

<<<<<<< HEAD
const generateMistralCompletion = async (content: string, model: string, temperature: number) => {
  const apiKey = process.env.MISTRAL_API_KEY;
  if (!apiKey) {
    throw new Error('Mistral API key is not set');
  }

  const client = new Mistral({
    apiKey: apiKey,
  });

  const response = await client.chat.complete({
    model,
    messages: [{ role: 'user', content }],
    temperature,
  });

  const messageContent = response.choices[0].message?.content;
  if (typeof messageContent === 'string') {
    return messageContent;
  } else if (Array.isArray(messageContent)) {
    // Extract text from ContentChunk array
    return messageContent.map(chunk => 
      typeof chunk === 'string' ? chunk : (chunk.type === 'text' && 'text' in chunk ? chunk.text : '')
    ).join('');
  }
  return '';
};

const generateMistralStreamingCompletion = async function* (
=======
const generateOpenRouterCompletion = async (content: string, model: string, temperature: number) => {
  const apiKey = process.env.OPENROUTER_API_KEY;
  if (!apiKey) {
    throw new Error('OpenRouter API key is not set');
  }

  const openai = new OpenAI({
    apiKey,
    baseURL: 'https://openrouter.ai/api/v1',
    defaultHeaders: {
      'HTTP-Referer': 'https://github.com/jakethekoenig/llm-chat',
      'X-Title': 'LLM Chat',
    },
  });

  const response = await openai.chat.completions.create({
    model,
    messages: [{ role: "user", content }],
    temperature,
  });

  return response.choices[0].message?.content || '';
};

const generateOpenRouterStreamingCompletion = async function* (
>>>>>>> 52c143cf
  content: string, 
  model: string, 
  temperature: number
): AsyncIterable<string> {
<<<<<<< HEAD
  const apiKey = process.env.MISTRAL_API_KEY;
  if (!apiKey) {
    throw new Error('Mistral API key is not set');
  }

  const client = new Mistral({
    apiKey: apiKey,
  });

  const stream = await client.chat.stream({
    model,
    messages: [{ role: 'user', content }],
    temperature,
  });

  for await (const chunk of stream) {
    const deltaContent = chunk.data.choices[0]?.delta?.content;
    if (deltaContent) {
      if (typeof deltaContent === 'string') {
        yield deltaContent;
      } else if (Array.isArray(deltaContent)) {
        // Extract text from ContentChunk array
        const textContent = deltaContent.map(chunk => 
          typeof chunk === 'string' ? chunk : (chunk.type === 'text' && 'text' in chunk ? chunk.text : '')
        ).join('');
        if (textContent) {
          yield textContent;
        }
      }
=======
  const apiKey = process.env.OPENROUTER_API_KEY;
  if (!apiKey) {
    throw new Error('OpenRouter API key is not set');
  }

  const openai = new OpenAI({
    apiKey,
    baseURL: 'https://openrouter.ai/api/v1',
    defaultHeaders: {
      'HTTP-Referer': 'https://github.com/jakethekoenig/llm-chat',
      'X-Title': 'LLM Chat',
    },
  });

  const stream = await openai.chat.completions.create({
    model,
    messages: [{ role: "user", content }],
    temperature,
    stream: true,
  });

  for await (const chunk of stream) {
    const content = chunk.choices[0]?.delta?.content || '';
    if (content) {
      yield content;
>>>>>>> 52c143cf
    }
  }
};

export const generateCompletion = async (messageId: number, model: string, temperature: number) => {
  const parentMessage: Message | null = await Message.findByPk(messageId);
  if (!parentMessage) {
    throw new Error(`Parent message with ID ${messageId} not found`);
  }

  const content = parentMessage.get('content') as string;
  if (!content) {
    throw new Error('Parent message has no content');
  }

  try {
    let completionContent: string;
    if (isAnthropicModel(model)) {
      completionContent = await generateAnthropicCompletion(content, model, temperature);
<<<<<<< HEAD
    } else if (isMistralModel(model)) {
      completionContent = await generateMistralCompletion(content, model, temperature);
=======
    } else if (isLlamaModel(model)) {
      completionContent = await generateOpenRouterCompletion(content, model, temperature);
>>>>>>> 52c143cf
    } else {
      completionContent = await generateOpenAICompletion(content, model, temperature);
    }

    console.log('completionContent:', completionContent);
    const completionMessage: Message = await Message.create({
      content: completionContent,
      parent_id: messageId,
      conversation_id: parentMessage.get('conversation_id') as number,
      user_id: parentMessage.get('user_id') as number,
      model,
      temperature,
    });
    return completionMessage;
  } catch (error) {
    if (error instanceof Error) {
      logger.error('Error generating completion:', { message: error.message });
      // Preserve API key errors for better user experience
      if (error.message.includes('API key is not set')) {
        throw error;
      }
    } else {
      logger.error('Error generating completion:', { error });
    }
    throw new Error('Failed to generate completion');
  }
};

export const generateStreamingCompletion = async function* (
  messageId: number, 
  model: string, 
  temperature: number
): AsyncIterable<{ messageId: number; chunk: string; isComplete: boolean }> {
  const parentMessage: Message | null = await Message.findByPk(messageId);
  if (!parentMessage) {
    throw new Error(`Parent message with ID ${messageId} not found`);
  }

  const content = parentMessage.get('content') as string;
  if (!content) {
    throw new Error('Parent message has no content');
  }

  const completionMessage: Message = await Message.create({
    content: '',
    parent_id: messageId,
    conversation_id: parentMessage.get('conversation_id') as number,
    user_id: parentMessage.get('user_id') as number,
    model,
    temperature,
  });

  const completionMessageId = completionMessage.get('id') as number;
  let fullContent = '';

  try {
    let streamGenerator: AsyncIterable<string>;
    if (isAnthropicModel(model)) {
      streamGenerator = generateAnthropicStreamingCompletion(content, model, temperature);
<<<<<<< HEAD
    } else if (isMistralModel(model)) {
      streamGenerator = generateMistralStreamingCompletion(content, model, temperature);
=======
    } else if (isLlamaModel(model)) {
      streamGenerator = generateOpenRouterStreamingCompletion(content, model, temperature);
>>>>>>> 52c143cf
    } else {
      streamGenerator = generateOpenAIStreamingCompletion(content, model, temperature);
    }

    for await (const chunk of streamGenerator) {
      fullContent += chunk;
      await completionMessage.update({ content: fullContent });
      yield { messageId: completionMessageId, chunk, isComplete: false };
    }

    yield { messageId: completionMessageId, chunk: '', isComplete: true };
  } catch (error) {
    if (error instanceof Error) {
      logger.error('Error generating streaming completion:', { message: error.message });
    } else {
      logger.error('Error generating streaming completion:', { error });
    }
    await completionMessage.destroy();
    throw new Error('Failed to generate streaming completion');
  }
};<|MERGE_RESOLUTION|>--- conflicted
+++ resolved
@@ -40,15 +40,14 @@
   return anthropicIdentifiers.some(identifier => model.toLowerCase().includes(identifier));
 };
 
-<<<<<<< HEAD
 const isMistralModel = (model: string): boolean => {
   const mistralIdentifiers = ['mistral', 'mixtral', 'codestral'];
   return mistralIdentifiers.some(identifier => model.toLowerCase().includes(identifier));
-=======
+};
+
 const isLlamaModel = (model: string): boolean => {
   const llamaIdentifiers = ['llama', 'meta-llama'];
   return llamaIdentifiers.some(identifier => model.toLowerCase().includes(identifier));
->>>>>>> 52c143cf
 };
 
 const generateAnthropicCompletion = async (content: string, model: string, temperature: number) => {
@@ -149,7 +148,6 @@
   }
 };
 
-<<<<<<< HEAD
 const generateMistralCompletion = async (content: string, model: string, temperature: number) => {
   const apiKey = process.env.MISTRAL_API_KEY;
   if (!apiKey) {
@@ -178,8 +176,6 @@
   return '';
 };
 
-const generateMistralStreamingCompletion = async function* (
-=======
 const generateOpenRouterCompletion = async (content: string, model: string, temperature: number) => {
   const apiKey = process.env.OPENROUTER_API_KEY;
   if (!apiKey) {
@@ -204,13 +200,11 @@
   return response.choices[0].message?.content || '';
 };
 
-const generateOpenRouterStreamingCompletion = async function* (
->>>>>>> 52c143cf
+const generateMistralStreamingCompletion = async function* (
   content: string, 
   model: string, 
   temperature: number
 ): AsyncIterable<string> {
-<<<<<<< HEAD
   const apiKey = process.env.MISTRAL_API_KEY;
   if (!apiKey) {
     throw new Error('Mistral API key is not set');
@@ -240,7 +234,15 @@
           yield textContent;
         }
       }
-=======
+    }
+  }
+};
+
+const generateOpenRouterStreamingCompletion = async function* (
+  content: string, 
+  model: string, 
+  temperature: number
+): AsyncIterable<string> {
   const apiKey = process.env.OPENROUTER_API_KEY;
   if (!apiKey) {
     throw new Error('OpenRouter API key is not set');
@@ -266,7 +268,6 @@
     const content = chunk.choices[0]?.delta?.content || '';
     if (content) {
       yield content;
->>>>>>> 52c143cf
     }
   }
 };
@@ -286,13 +287,10 @@
     let completionContent: string;
     if (isAnthropicModel(model)) {
       completionContent = await generateAnthropicCompletion(content, model, temperature);
-<<<<<<< HEAD
     } else if (isMistralModel(model)) {
       completionContent = await generateMistralCompletion(content, model, temperature);
-=======
     } else if (isLlamaModel(model)) {
       completionContent = await generateOpenRouterCompletion(content, model, temperature);
->>>>>>> 52c143cf
     } else {
       completionContent = await generateOpenAICompletion(content, model, temperature);
     }
@@ -352,13 +350,10 @@
     let streamGenerator: AsyncIterable<string>;
     if (isAnthropicModel(model)) {
       streamGenerator = generateAnthropicStreamingCompletion(content, model, temperature);
-<<<<<<< HEAD
     } else if (isMistralModel(model)) {
       streamGenerator = generateMistralStreamingCompletion(content, model, temperature);
-=======
     } else if (isLlamaModel(model)) {
       streamGenerator = generateOpenRouterStreamingCompletion(content, model, temperature);
->>>>>>> 52c143cf
     } else {
       streamGenerator = generateOpenAIStreamingCompletion(content, model, temperature);
     }
