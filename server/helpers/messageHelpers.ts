// server/helpers/messageHelpers.ts
import { Message } from '../database/models/Message';
import 'openai/shims/node';
import '@anthropic-ai/sdk/shims/node';
import { OpenAI } from 'openai';
import Anthropic from '@anthropic-ai/sdk';
import { GoogleGenerativeAI } from '@google/generative-ai';
import { createLogger, transports, format } from 'winston';
import * as messageHelpers from './messageHelpers';
const logger = createLogger({
  level: 'error',
  format: format.combine(
    format.timestamp(),
    format.json()
  ),
  transports: [
    new transports.Console()
  ]
});

export { logger };

export const addMessage = async (
  content: string,
  conversationId: number,
  parentId: number | null,
  userId: number
) => {
  const message = await Message.create({
    content,
    conversation_id: conversationId,
    parent_id: parentId,
    user_id: userId,
  });
  return message;
};

export const isAnthropicModel = (model: string): boolean => {
  const anthropicIdentifiers = ['claude', 'sonnet', 'haiku', 'opus'];
  return anthropicIdentifiers.some(identifier => model.toLowerCase().includes(identifier));
};

<<<<<<< HEAD
export const isGeminiModel = (model: string): boolean => {
  const geminiIdentifiers = ['gemini', 'bison', 'palm'];
  return geminiIdentifiers.some(identifier => model.toLowerCase().includes(identifier));
=======
const isLlamaModel = (model: string): boolean => {
  const llamaIdentifiers = ['llama', 'meta-llama'];
  return llamaIdentifiers.some(identifier => model.toLowerCase().includes(identifier));
>>>>>>> 52c143cf
};

const generateAnthropicCompletion = async (content: string, model: string, temperature: number) => {
  const apiKey = process.env.ANTHROPIC_API_KEY;
  if (!apiKey) {
    throw new Error('Anthropic API key is not set');
  }

  const client = new Anthropic({
    apiKey: apiKey,
  });

  const response = await client.messages.create({
    model,
    max_tokens: 1024,
    temperature,
    messages: [{ role: 'user', content }],
  });

  // Handle different content block types
  const contentBlock = response.content[0];
  if ('text' in contentBlock) {
    return contentBlock.text;
  } else {
    logger.error('Unexpected content block type from Anthropic API');
    throw new Error('Unexpected response format from Anthropic API');
  }
};

const generateAnthropicStreamingCompletion = async function* (
  content: string, 
  model: string, 
  temperature: number
): AsyncIterable<string> {
  const apiKey = process.env.ANTHROPIC_API_KEY;
  if (!apiKey) {
    throw new Error('Anthropic API key is not set');
  }

  const client = new Anthropic({
    apiKey: apiKey,
  });

  const stream = await client.messages.create({
    model,
    max_tokens: 1024,
    temperature,
    messages: [{ role: 'user', content }],
    stream: true,
  });

  for await (const chunk of stream) {
    if (chunk.type === 'content_block_delta' && chunk.delta.type === 'text_delta') {
      yield chunk.delta.text;
    }
  }
};

const generateGeminiCompletion = async (content: string, model: string, temperature: number) => {
  const apiKey = process.env.GOOGLE_API_KEY;
  if (!apiKey) {
    throw new Error('Google API key is not set');
  }

  const genAI = new GoogleGenerativeAI(apiKey);
  const geminiModel = genAI.getGenerativeModel({ model });

  const result = await geminiModel.generateContent({
    contents: [{ role: 'user', parts: [{ text: content }] }],
    generationConfig: {
      temperature,
      maxOutputTokens: 1024,
    },
  });

  const response = await result.response;
  return response.text();
};

const generateGeminiStreamingCompletion = async function* (
  content: string, 
  model: string, 
  temperature: number
): AsyncIterable<string> {
  const apiKey = process.env.GOOGLE_API_KEY;
  if (!apiKey) {
    throw new Error('Google API key is not set');
  }

  const genAI = new GoogleGenerativeAI(apiKey);
  const geminiModel = genAI.getGenerativeModel({ model });

  const result = await geminiModel.generateContentStream({
    contents: [{ role: 'user', parts: [{ text: content }] }],
    generationConfig: {
      temperature,
      maxOutputTokens: 1024,
    },
  });

  for await (const chunk of result.stream) {
    const chunkText = chunk.text();
    if (chunkText) {
      yield chunkText;
    }
  }
};

const generateOpenAICompletion = async (content: string, model: string, temperature: number) => {
  const apiKey = process.env.OPENAI_API_KEY;
  if (!apiKey) {
    throw new Error('OpenAI API key is not set');
  }

  const openai = new OpenAI({ apiKey });
  const response = await openai.chat.completions.create({
    model,
    messages: [{ role: "user", content }],
    temperature,
  });

  return response.choices[0].message?.content || '';
};

const generateOpenAIStreamingCompletion = async function* (
  content: string, 
  model: string, 
  temperature: number
): AsyncIterable<string> {
  const apiKey = process.env.OPENAI_API_KEY;
  if (!apiKey) {
    throw new Error('OpenAI API key is not set');
  }

  const openai = new OpenAI({ apiKey });
  const stream = await openai.chat.completions.create({
    model,
    messages: [{ role: "user", content }],
    temperature,
    stream: true,
  });

  for await (const chunk of stream) {
    const content = chunk.choices[0]?.delta?.content || '';
    if (content) {
      yield content;
    }
  }
};

const generateOpenRouterCompletion = async (content: string, model: string, temperature: number) => {
  const apiKey = process.env.OPENROUTER_API_KEY;
  if (!apiKey) {
    throw new Error('OpenRouter API key is not set');
  }

  const openai = new OpenAI({
    apiKey,
    baseURL: 'https://openrouter.ai/api/v1',
    defaultHeaders: {
      'HTTP-Referer': 'https://github.com/jakethekoenig/llm-chat',
      'X-Title': 'LLM Chat',
    },
  });

  const response = await openai.chat.completions.create({
    model,
    messages: [{ role: "user", content }],
    temperature,
  });

  return response.choices[0].message?.content || '';
};

const generateOpenRouterStreamingCompletion = async function* (
  content: string, 
  model: string, 
  temperature: number
): AsyncIterable<string> {
  const apiKey = process.env.OPENROUTER_API_KEY;
  if (!apiKey) {
    throw new Error('OpenRouter API key is not set');
  }

  const openai = new OpenAI({
    apiKey,
    baseURL: 'https://openrouter.ai/api/v1',
    defaultHeaders: {
      'HTTP-Referer': 'https://github.com/jakethekoenig/llm-chat',
      'X-Title': 'LLM Chat',
    },
  });

  const stream = await openai.chat.completions.create({
    model,
    messages: [{ role: "user", content }],
    temperature,
    stream: true,
  });

  for await (const chunk of stream) {
    const content = chunk.choices[0]?.delta?.content || '';
    if (content) {
      yield content;
    }
  }
};

export const generateCompletion = async (messageId: number, model: string, temperature: number) => {
  const parentMessage: Message | null = await Message.findByPk(messageId);
  if (!parentMessage) {
    throw new Error(`Parent message with ID ${messageId} not found`);
  }

  const content = parentMessage.get('content') as string;
  if (!content) {
    throw new Error('Parent message has no content');
  }

  try {
    let completionContent: string;
    if (isAnthropicModel(model)) {
      completionContent = await generateAnthropicCompletion(content, model, temperature);
<<<<<<< HEAD
    } else if (isGeminiModel(model)) {
      completionContent = await generateGeminiCompletion(content, model, temperature);
=======
    } else if (isLlamaModel(model)) {
      completionContent = await generateOpenRouterCompletion(content, model, temperature);
>>>>>>> 52c143cf
    } else {
      completionContent = await generateOpenAICompletion(content, model, temperature);
    }

    console.log('completionContent:', completionContent);
    const completionMessage: Message = await Message.create({
      content: completionContent,
      parent_id: messageId,
      conversation_id: parentMessage.get('conversation_id') as number,
      user_id: parentMessage.get('user_id') as number,
      model,
      temperature,
    });
    return completionMessage;
  } catch (error) {
    if (error instanceof Error) {
      logger.error('Error generating completion:', { message: error.message });
      // Preserve API key errors for better user experience
      if (error.message.includes('API key is not set')) {
        throw error;
      }
    } else {
      logger.error('Error generating completion:', { error });
    }
    throw new Error('Failed to generate completion');
  }
};

export const generateStreamingCompletion = async function* (
  messageId: number, 
  model: string, 
  temperature: number
): AsyncIterable<{ messageId: number; chunk: string; isComplete: boolean }> {
  const parentMessage: Message | null = await Message.findByPk(messageId);
  if (!parentMessage) {
    throw new Error(`Parent message with ID ${messageId} not found`);
  }

  const content = parentMessage.get('content') as string;
  if (!content) {
    throw new Error('Parent message has no content');
  }

  const completionMessage: Message = await Message.create({
    content: '',
    parent_id: messageId,
    conversation_id: parentMessage.get('conversation_id') as number,
    user_id: parentMessage.get('user_id') as number,
    model,
    temperature,
  });

  const completionMessageId = completionMessage.get('id') as number;
  let fullContent = '';

  try {
    let streamGenerator: AsyncIterable<string>;
    if (isAnthropicModel(model)) {
      streamGenerator = generateAnthropicStreamingCompletion(content, model, temperature);
<<<<<<< HEAD
    } else if (isGeminiModel(model)) {
      streamGenerator = generateGeminiStreamingCompletion(content, model, temperature);
=======
    } else if (isLlamaModel(model)) {
      streamGenerator = generateOpenRouterStreamingCompletion(content, model, temperature);
>>>>>>> 52c143cf
    } else {
      streamGenerator = generateOpenAIStreamingCompletion(content, model, temperature);
    }

    for await (const chunk of streamGenerator) {
      fullContent += chunk;
      await completionMessage.update({ content: fullContent });
      yield { messageId: completionMessageId, chunk, isComplete: false };
    }

    yield { messageId: completionMessageId, chunk: '', isComplete: true };
  } catch (error) {
    if (error instanceof Error) {
      logger.error('Error generating streaming completion:', { message: error.message });
    } else {
      logger.error('Error generating streaming completion:', { error });
    }
    await completionMessage.destroy();
    throw new Error('Failed to generate streaming completion');
  }
};<|MERGE_RESOLUTION|>--- conflicted
+++ resolved
@@ -40,15 +40,14 @@
   return anthropicIdentifiers.some(identifier => model.toLowerCase().includes(identifier));
 };
 
-<<<<<<< HEAD
 export const isGeminiModel = (model: string): boolean => {
   const geminiIdentifiers = ['gemini', 'bison', 'palm'];
   return geminiIdentifiers.some(identifier => model.toLowerCase().includes(identifier));
-=======
+};
+
 const isLlamaModel = (model: string): boolean => {
   const llamaIdentifiers = ['llama', 'meta-llama'];
   return llamaIdentifiers.some(identifier => model.toLowerCase().includes(identifier));
->>>>>>> 52c143cf
 };
 
 const generateAnthropicCompletion = async (content: string, model: string, temperature: number) => {
@@ -272,13 +271,10 @@
     let completionContent: string;
     if (isAnthropicModel(model)) {
       completionContent = await generateAnthropicCompletion(content, model, temperature);
-<<<<<<< HEAD
     } else if (isGeminiModel(model)) {
       completionContent = await generateGeminiCompletion(content, model, temperature);
-=======
     } else if (isLlamaModel(model)) {
       completionContent = await generateOpenRouterCompletion(content, model, temperature);
->>>>>>> 52c143cf
     } else {
       completionContent = await generateOpenAICompletion(content, model, temperature);
     }
@@ -338,13 +334,10 @@
     let streamGenerator: AsyncIterable<string>;
     if (isAnthropicModel(model)) {
       streamGenerator = generateAnthropicStreamingCompletion(content, model, temperature);
-<<<<<<< HEAD
     } else if (isGeminiModel(model)) {
       streamGenerator = generateGeminiStreamingCompletion(content, model, temperature);
-=======
     } else if (isLlamaModel(model)) {
       streamGenerator = generateOpenRouterStreamingCompletion(content, model, temperature);
->>>>>>> 52c143cf
     } else {
       streamGenerator = generateOpenAIStreamingCompletion(content, model, temperature);
     }
