// server/helpers/messageHelpers.ts
import { Message } from '../database/models/Message';
import 'openai/shims/node';
import '@anthropic-ai/sdk/shims/node';
import { OpenAI } from 'openai';
import Anthropic from '@anthropic-ai/sdk';
import { GoogleGenerativeAI } from '@google/generative-ai';
import { Mistral } from '@mistralai/mistralai';
import { createLogger, transports, format } from 'winston';
import * as messageHelpers from './messageHelpers';
const logger = createLogger({
  level: 'error',
  format: format.combine(
    format.timestamp(),
    format.json()
  ),
  transports: [
    new transports.Console()
  ]
});

export { logger };

// Cost calculation utilities
const calculateOpenAICost = (model: string, usage: any): number => {
  if (!usage || !usage.prompt_tokens || !usage.completion_tokens) {
    return 0;
  }

  // OpenAI pricing as of 2024 (per 1K tokens)
  const pricing: { [key: string]: { input: number; output: number } } = {
    'gpt-4': { input: 0.03, output: 0.06 },
    'gpt-4-turbo': { input: 0.01, output: 0.03 },
    'gpt-4-turbo-preview': { input: 0.01, output: 0.03 },
    'gpt-3.5-turbo': { input: 0.0015, output: 0.002 },
    'gpt-3.5-turbo-0125': { input: 0.0005, output: 0.0015 },
  };

  const modelPricing = pricing[model] || pricing['gpt-3.5-turbo']; // fallback
  const inputCost = (usage.prompt_tokens / 1000) * modelPricing.input;
  const outputCost = (usage.completion_tokens / 1000) * modelPricing.output;
  
  return inputCost + outputCost;
};

const calculateAnthropicCost = (model: string, usage: any): number => {
  if (!usage || !usage.input_tokens || !usage.output_tokens) {
    return 0;
  }

  // Anthropic pricing as of 2024 (per 1K tokens)
  const pricing: { [key: string]: { input: number; output: number } } = {
    'claude-3-opus-20240229': { input: 0.015, output: 0.075 },
    'claude-3-sonnet-20240229': { input: 0.003, output: 0.015 },
    'claude-3-haiku-20240307': { input: 0.00025, output: 0.00125 },
    'claude-3-5-sonnet-20241022': { input: 0.003, output: 0.015 },
  };

  const modelPricing = pricing[model] || pricing['claude-3-haiku-20240307']; // fallback to cheapest
  const inputCost = (usage.input_tokens / 1000) * modelPricing.input;
  const outputCost = (usage.output_tokens / 1000) * modelPricing.output;
  
  return inputCost + outputCost;
};

export const addMessage = async (
  content: string,
  conversationId: number,
  parentId: number | null,
  userId: number
) => {
  const message = await Message.create({
    content,
    conversation_id: conversationId,
    parent_id: parentId,
    user_id: userId,
  });
  return message;
};

export const isAnthropicModel = (model: string): boolean => {
  const anthropicIdentifiers = ['claude', 'sonnet', 'haiku', 'opus'];
  return anthropicIdentifiers.some(identifier => model.toLowerCase().includes(identifier));
};

export const isGeminiModel = (model: string): boolean => {
  const geminiIdentifiers = ['gemini', 'bison', 'palm'];
  return geminiIdentifiers.some(identifier => model.toLowerCase().includes(identifier));
};

const isMistralModel = (model: string): boolean => {
  const mistralIdentifiers = ['mistral', 'mixtral', 'codestral'];
  return mistralIdentifiers.some(identifier => model.toLowerCase().includes(identifier));
};

const isLlamaModel = (model: string): boolean => {
  const llamaIdentifiers = ['llama', 'meta-llama'];
  return llamaIdentifiers.some(identifier => model.toLowerCase().includes(identifier));
};

const generateAnthropicCompletion = async (content: string, model: string, temperature: number) => {
  const apiKey = process.env.ANTHROPIC_API_KEY;
  if (!apiKey) {
    throw new Error('Anthropic API key is not set');
  }

  const client = new Anthropic({
    apiKey: apiKey,
  });

  const response = await client.messages.create({
    model,
    max_tokens: 1024,
    temperature,
    messages: [{ role: 'user', content }],
  });

  // Handle different content block types
  const contentBlock = response.content[0];
  if ('text' in contentBlock) {
    const cost = calculateAnthropicCost(model, response.usage);
    return { text: contentBlock.text, cost };
  } else {
    logger.error('Unexpected content block type from Anthropic API');
    throw new Error('Unexpected response format from Anthropic API');
  }
};

const generateAnthropicStreamingCompletion = async function* (
  content: string, 
  model: string, 
  temperature: number
): AsyncIterable<{ text: string; cost?: number; isComplete: boolean }> {
  const apiKey = process.env.ANTHROPIC_API_KEY;
  if (!apiKey) {
    throw new Error('Anthropic API key is not set');
  }

  const client = new Anthropic({
    apiKey: apiKey,
  });

  const stream = await client.messages.create({
    model,
    max_tokens: 1024,
    temperature,
    messages: [{ role: 'user', content }],
    stream: true,
  });

  let usage: any = null;

  for await (const chunk of stream) {
    if (chunk.type === 'content_block_delta' && chunk.delta.type === 'text_delta') {
      yield { text: chunk.delta.text, isComplete: false };
    } else if (chunk.type === 'message_delta' && chunk.usage) {
      usage = chunk.usage;
    }
  }

  // Calculate final cost when stream is complete
  const cost = usage ? calculateAnthropicCost(model, usage) : 0;
  yield { text: '', cost, isComplete: true };
};

const generateGeminiCompletion = async (content: string, model: string, temperature: number) => {
  const apiKey = process.env.GOOGLE_API_KEY;
  if (!apiKey) {
    throw new Error('Google API key is not set');
  }

  const genAI = new GoogleGenerativeAI(apiKey);
  const geminiModel = genAI.getGenerativeModel({ model });

  const result = await geminiModel.generateContent({
    contents: [{ role: 'user', parts: [{ text: content }] }],
    generationConfig: {
      temperature,
      maxOutputTokens: 1024,
    },
  });

  const response = await result.response;
  const text = response.text();
  
  // Gemini may not provide usage data, so cost defaults to 0
  const cost = 0; // TODO: Add Gemini cost calculation when usage data is available
  return { text, cost };
};

const generateGeminiStreamingCompletion = async function* (
  content: string, 
  model: string, 
  temperature: number
): AsyncIterable<{ text: string; cost?: number; isComplete: boolean }> {
  const apiKey = process.env.GOOGLE_API_KEY;
  if (!apiKey) {
    throw new Error('Google API key is not set');
  }

  const genAI = new GoogleGenerativeAI(apiKey);
  const geminiModel = genAI.getGenerativeModel({ model });

  const result = await geminiModel.generateContentStream({
    contents: [{ role: 'user', parts: [{ text: content }] }],
    generationConfig: {
      temperature,
      maxOutputTokens: 1024,
    },
  });

  for await (const chunk of result.stream) {
    const chunkText = chunk.text();
    if (chunkText) {
      yield { text: chunkText, isComplete: false };
    }
  }

  // Gemini may not provide usage data, so cost defaults to 0
  yield { text: '', cost: 0, isComplete: true };
};

const generateGeminiCompletion = async (content: string, model: string, temperature: number) => {
  const apiKey = process.env.GOOGLE_API_KEY;
  if (!apiKey) {
    throw new Error('Google API key is not set');
  }

  const genAI = new GoogleGenerativeAI(apiKey);
  const geminiModel = genAI.getGenerativeModel({ model });

  const result = await geminiModel.generateContent({
    contents: [{ role: 'user', parts: [{ text: content }] }],
    generationConfig: {
      temperature,
      maxOutputTokens: 1024,
    },
  });

  const response = await result.response;
  return response.text();
};

const generateGeminiStreamingCompletion = async function* (
  content: string, 
  model: string, 
  temperature: number
): AsyncIterable<string> {
  const apiKey = process.env.GOOGLE_API_KEY;
  if (!apiKey) {
    throw new Error('Google API key is not set');
  }

  const genAI = new GoogleGenerativeAI(apiKey);
  const geminiModel = genAI.getGenerativeModel({ model });

  const result = await geminiModel.generateContentStream({
    contents: [{ role: 'user', parts: [{ text: content }] }],
    generationConfig: {
      temperature,
      maxOutputTokens: 1024,
    },
  });

  for await (const chunk of result.stream) {
    const chunkText = chunk.text();
    if (chunkText) {
      yield chunkText;
    }
  }
};

const generateOpenAICompletion = async (content: string, model: string, temperature: number) => {
  const apiKey = process.env.OPENAI_API_KEY;
  if (!apiKey) {
    throw new Error('OpenAI API key is not set');
  }

  const openai = new OpenAI({ apiKey });
  const response = await openai.chat.completions.create({
    model,
    messages: [{ role: "user", content }],
    temperature,
  });

  const text = response.choices[0].message?.content || '';
  const cost = calculateOpenAICost(model, response.usage);
  return { text, cost };
};

const generateOpenAIStreamingCompletion = async function* (
  content: string, 
  model: string, 
  temperature: number
): AsyncIterable<{ text: string; cost?: number; isComplete: boolean }> {
  const apiKey = process.env.OPENAI_API_KEY;
  if (!apiKey) {
    throw new Error('OpenAI API key is not set');
  }

  const openai = new OpenAI({ apiKey });
  const stream = await openai.chat.completions.create({
    model,
    messages: [{ role: "user", content }],
    temperature,
    stream: true,
  });

  let usage: any = null;

  for await (const chunk of stream) {
    const textContent = chunk.choices[0]?.delta?.content || '';
    if (textContent) {
      yield { text: textContent, isComplete: false };
    }
    
    // OpenAI sends usage in the final chunk
    if (chunk.usage) {
      usage = chunk.usage;
    }
  }

  // Calculate final cost when stream is complete
  const cost = usage ? calculateOpenAICost(model, usage) : 0;
  yield { text: '', cost, isComplete: true };
};

const generateMistralCompletion = async (content: string, model: string, temperature: number) => {
  const apiKey = process.env.MISTRAL_API_KEY;
  if (!apiKey) {
    throw new Error('Mistral API key is not set');
  }

  const client = new Mistral({
    apiKey: apiKey,
  });

  const response = await client.chat.complete({
    model,
    messages: [{ role: 'user', content }],
    temperature,
  });

  const messageContent = response.choices[0].message?.content;
  let text = '';
  if (typeof messageContent === 'string') {
    text = messageContent;
  } else if (Array.isArray(messageContent)) {
    // Extract text from ContentChunk array
    text = messageContent.map(chunk => 
      typeof chunk === 'string' ? chunk : (chunk.type === 'text' && 'text' in chunk ? chunk.text : '')
    ).join('');
  }
  
  // Mistral may not provide usage data, so cost defaults to 0
  const cost = 0; // TODO: Add Mistral cost calculation when usage data is available
  return { text, cost };
};

const generateOpenRouterCompletion = async (content: string, model: string, temperature: number) => {
  const apiKey = process.env.OPENROUTER_API_KEY;
  if (!apiKey) {
    throw new Error('OpenRouter API key is not set');
  }

  const openai = new OpenAI({
    apiKey,
    baseURL: 'https://openrouter.ai/api/v1',
    defaultHeaders: {
      'HTTP-Referer': 'https://github.com/jakethekoenig/llm-chat',
      'X-Title': 'LLM Chat',
    },
  });

  const response = await openai.chat.completions.create({
    model,
    messages: [{ role: "user", content }],
    temperature,
  });

  const text = response.choices[0].message?.content || '';
  // OpenRouter may not provide usage data, so cost defaults to 0
  const cost = 0; // TODO: Add OpenRouter cost calculation when usage data is available
  return { text, cost };
};

const generateMistralStreamingCompletion = async function* (
  content: string, 
  model: string, 
  temperature: number
): AsyncIterable<{ text: string; cost?: number; isComplete: boolean }> {
  const apiKey = process.env.MISTRAL_API_KEY;
  if (!apiKey) {
    throw new Error('Mistral API key is not set');
  }

  const client = new Mistral({
    apiKey: apiKey,
  });

  const stream = await client.chat.stream({
    model,
    messages: [{ role: 'user', content }],
    temperature,
  });

  for await (const chunk of stream) {
    const deltaContent = chunk.data.choices[0]?.delta?.content;
    if (deltaContent) {
      let textContent = '';
      if (typeof deltaContent === 'string') {
        textContent = deltaContent;
      } else if (Array.isArray(deltaContent)) {
        // Extract text from ContentChunk array
        textContent = deltaContent.map(chunk => 
          typeof chunk === 'string' ? chunk : (chunk.type === 'text' && 'text' in chunk ? chunk.text : '')
        ).join('');
      }
      if (textContent) {
        yield { text: textContent, isComplete: false };
      }
    }
  }

  // Mistral may not provide usage data, so cost defaults to 0
  yield { text: '', cost: 0, isComplete: true };
};

const generateOpenRouterStreamingCompletion = async function* (
  content: string, 
  model: string, 
  temperature: number
): AsyncIterable<{ text: string; cost?: number; isComplete: boolean }> {
  const apiKey = process.env.OPENROUTER_API_KEY;
  if (!apiKey) {
    throw new Error('OpenRouter API key is not set');
  }

  const openai = new OpenAI({
    apiKey,
    baseURL: 'https://openrouter.ai/api/v1',
    defaultHeaders: {
      'HTTP-Referer': 'https://github.com/jakethekoenig/llm-chat',
      'X-Title': 'LLM Chat',
    },
  });

  const stream = await openai.chat.completions.create({
    model,
    messages: [{ role: "user", content }],
    temperature,
    stream: true,
  });

  for await (const chunk of stream) {
    const textContent = chunk.choices[0]?.delta?.content || '';
    if (textContent) {
      yield { text: textContent, isComplete: false };
    }
  }

  // OpenRouter may not provide usage data, so cost defaults to 0
  yield { text: '', cost: 0, isComplete: true };
};

export const generateCompletion = async (messageId: number, model: string, temperature: number) => {
  const parentMessage: Message | null = await Message.findByPk(messageId);
  if (!parentMessage) {
    throw new Error(`Parent message with ID ${messageId} not found`);
  }

  const content = parentMessage.get('content') as string;
  if (!content) {
    throw new Error('Parent message has no content');
  }

  try {
    let completion: { text: string; cost: number };
    if (isAnthropicModel(model)) {
<<<<<<< HEAD
      completion = await generateAnthropicCompletion(content, model, temperature);
    } else if (isGeminiModel(model)) {
      completion = await generateGeminiCompletion(content, model, temperature);
=======
      completionContent = await generateAnthropicCompletion(content, model, temperature);
    } else if (isGeminiModel(model)) {
      completionContent = await generateGeminiCompletion(content, model, temperature);
>>>>>>> ae7f5b47
    } else if (isMistralModel(model)) {
      completion = await generateMistralCompletion(content, model, temperature);
    } else if (isLlamaModel(model)) {
      completion = await generateOpenRouterCompletion(content, model, temperature);
    } else {
      completion = await generateOpenAICompletion(content, model, temperature);
    }

    console.log('completion:', completion);
    const completionMessage: Message = await Message.create({
      content: completion.text,
      parent_id: messageId,
      conversation_id: parentMessage.get('conversation_id') as number,
      user_id: parentMessage.get('user_id') as number,
      model,
      temperature,
      cost: completion.cost,
    });
    return completionMessage;
  } catch (error) {
    if (error instanceof Error) {
      logger.error('Error generating completion:', { message: error.message });
      // Preserve API key errors for better user experience
      if (error.message.includes('API key is not set')) {
        throw error;
      }
    } else {
      logger.error('Error generating completion:', { error });
    }
    throw new Error('Failed to generate completion');
  }
};

export const generateStreamingCompletion = async function* (
  messageId: number, 
  model: string, 
  temperature: number
): AsyncIterable<{ messageId: number; chunk: string; isComplete: boolean }> {
  const parentMessage: Message | null = await Message.findByPk(messageId);
  if (!parentMessage) {
    throw new Error(`Parent message with ID ${messageId} not found`);
  }

  const content = parentMessage.get('content') as string;
  if (!content) {
    throw new Error('Parent message has no content');
  }

  const completionMessage: Message = await Message.create({
    content: '',
    parent_id: messageId,
    conversation_id: parentMessage.get('conversation_id') as number,
    user_id: parentMessage.get('user_id') as number,
    model,
    temperature,
  });

  const completionMessageId = completionMessage.get('id') as number;
  let fullContent = '';

  try {
    let streamGenerator: AsyncIterable<{ text: string; cost?: number; isComplete: boolean }>;
    if (isAnthropicModel(model)) {
      streamGenerator = generateAnthropicStreamingCompletion(content, model, temperature);
    } else if (isGeminiModel(model)) {
      streamGenerator = generateGeminiStreamingCompletion(content, model, temperature);
    } else if (isMistralModel(model)) {
      streamGenerator = generateMistralStreamingCompletion(content, model, temperature);
    } else if (isLlamaModel(model)) {
      streamGenerator = generateOpenRouterStreamingCompletion(content, model, temperature);
    } else {
      streamGenerator = generateOpenAIStreamingCompletion(content, model, temperature);
    }

    for await (const chunk of streamGenerator) {
      if (!chunk.isComplete) {
        fullContent += chunk.text;
        await completionMessage.update({ content: fullContent });
        yield { messageId: completionMessageId, chunk: chunk.text, isComplete: false };
      } else {
        // Final chunk with cost information
        await completionMessage.update({ 
          content: fullContent,
          cost: chunk.cost || 0
        });
        yield { messageId: completionMessageId, chunk: '', isComplete: true };
      }
    }
  } catch (error) {
    if (error instanceof Error) {
      logger.error('Error generating streaming completion:', { message: error.message });
    } else {
      logger.error('Error generating streaming completion:', { error });
    }
    await completionMessage.destroy();
    throw new Error('Failed to generate streaming completion');
  }
};<|MERGE_RESOLUTION|>--- conflicted
+++ resolved
@@ -477,15 +477,9 @@
   try {
     let completion: { text: string; cost: number };
     if (isAnthropicModel(model)) {
-<<<<<<< HEAD
       completion = await generateAnthropicCompletion(content, model, temperature);
     } else if (isGeminiModel(model)) {
       completion = await generateGeminiCompletion(content, model, temperature);
-=======
-      completionContent = await generateAnthropicCompletion(content, model, temperature);
-    } else if (isGeminiModel(model)) {
-      completionContent = await generateGeminiCompletion(content, model, temperature);
->>>>>>> ae7f5b47
     } else if (isMistralModel(model)) {
       completion = await generateMistralCompletion(content, model, temperature);
     } else if (isLlamaModel(model)) {
