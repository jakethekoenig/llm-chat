// server/helpers/messageHelpers.ts
import { Message } from '../database/models/Message';
import 'openai/shims/node';
import '@anthropic-ai/sdk/shims/node';
import { OpenAI } from 'openai';
import Anthropic from '@anthropic-ai/sdk';
<<<<<<< HEAD
import { GoogleGenerativeAI } from '@google/generative-ai';
=======
import { Mistral } from '@mistralai/mistralai';
>>>>>>> 119ddb83
import { createLogger, transports, format } from 'winston';
import * as messageHelpers from './messageHelpers';
const logger = createLogger({
  level: 'error',
  format: format.combine(
    format.timestamp(),
    format.json()
  ),
  transports: [
    new transports.Console()
  ]
});

export { logger };

export const addMessage = async (
  content: string,
  conversationId: number,
  parentId: number | null,
  userId: number
) => {
  const message = await Message.create({
    content,
    conversation_id: conversationId,
    parent_id: parentId,
    user_id: userId,
  });
  return message;
};

export const isAnthropicModel = (model: string): boolean => {
  const anthropicIdentifiers = ['claude', 'sonnet', 'haiku', 'opus'];
  return anthropicIdentifiers.some(identifier => model.toLowerCase().includes(identifier));
};

<<<<<<< HEAD
export const isGeminiModel = (model: string): boolean => {
  const geminiIdentifiers = ['gemini', 'bison', 'palm'];
  return geminiIdentifiers.some(identifier => model.toLowerCase().includes(identifier));
=======
const isMistralModel = (model: string): boolean => {
  const mistralIdentifiers = ['mistral', 'mixtral', 'codestral'];
  return mistralIdentifiers.some(identifier => model.toLowerCase().includes(identifier));
>>>>>>> 119ddb83
};

const isLlamaModel = (model: string): boolean => {
  const llamaIdentifiers = ['llama', 'meta-llama'];
  return llamaIdentifiers.some(identifier => model.toLowerCase().includes(identifier));
};

const generateAnthropicCompletion = async (content: string, model: string, temperature: number) => {
  const apiKey = process.env.ANTHROPIC_API_KEY;
  if (!apiKey) {
    throw new Error('Anthropic API key is not set');
  }

  const client = new Anthropic({
    apiKey: apiKey,
  });

  const response = await client.messages.create({
    model,
    max_tokens: 1024,
    temperature,
    messages: [{ role: 'user', content }],
  });

  // Handle different content block types
  const contentBlock = response.content[0];
  if ('text' in contentBlock) {
    return contentBlock.text;
  } else {
    logger.error('Unexpected content block type from Anthropic API');
    throw new Error('Unexpected response format from Anthropic API');
  }
};

const generateAnthropicStreamingCompletion = async function* (
  content: string, 
  model: string, 
  temperature: number
): AsyncIterable<string> {
  const apiKey = process.env.ANTHROPIC_API_KEY;
  if (!apiKey) {
    throw new Error('Anthropic API key is not set');
  }

  const client = new Anthropic({
    apiKey: apiKey,
  });

  const stream = await client.messages.create({
    model,
    max_tokens: 1024,
    temperature,
    messages: [{ role: 'user', content }],
    stream: true,
  });

  for await (const chunk of stream) {
    if (chunk.type === 'content_block_delta' && chunk.delta.type === 'text_delta') {
      yield chunk.delta.text;
    }
  }
};

const generateGeminiCompletion = async (content: string, model: string, temperature: number) => {
  const apiKey = process.env.GOOGLE_API_KEY;
  if (!apiKey) {
    throw new Error('Google API key is not set');
  }

  const genAI = new GoogleGenerativeAI(apiKey);
  const geminiModel = genAI.getGenerativeModel({ model });

  const result = await geminiModel.generateContent({
    contents: [{ role: 'user', parts: [{ text: content }] }],
    generationConfig: {
      temperature,
      maxOutputTokens: 1024,
    },
  });

  const response = await result.response;
  return response.text();
};

const generateGeminiStreamingCompletion = async function* (
  content: string, 
  model: string, 
  temperature: number
): AsyncIterable<string> {
  const apiKey = process.env.GOOGLE_API_KEY;
  if (!apiKey) {
    throw new Error('Google API key is not set');
  }

  const genAI = new GoogleGenerativeAI(apiKey);
  const geminiModel = genAI.getGenerativeModel({ model });

  const result = await geminiModel.generateContentStream({
    contents: [{ role: 'user', parts: [{ text: content }] }],
    generationConfig: {
      temperature,
      maxOutputTokens: 1024,
    },
  });

  for await (const chunk of result.stream) {
    const chunkText = chunk.text();
    if (chunkText) {
      yield chunkText;
    }
  }
};

const generateOpenAICompletion = async (content: string, model: string, temperature: number) => {
  const apiKey = process.env.OPENAI_API_KEY;
  if (!apiKey) {
    throw new Error('OpenAI API key is not set');
  }

  const openai = new OpenAI({ apiKey });
  const response = await openai.chat.completions.create({
    model,
    messages: [{ role: "user", content }],
    temperature,
  });

  return response.choices[0].message?.content || '';
};

const generateOpenAIStreamingCompletion = async function* (
  content: string, 
  model: string, 
  temperature: number
): AsyncIterable<string> {
  const apiKey = process.env.OPENAI_API_KEY;
  if (!apiKey) {
    throw new Error('OpenAI API key is not set');
  }

  const openai = new OpenAI({ apiKey });
  const stream = await openai.chat.completions.create({
    model,
    messages: [{ role: "user", content }],
    temperature,
    stream: true,
  });

  for await (const chunk of stream) {
    const content = chunk.choices[0]?.delta?.content || '';
    if (content) {
      yield content;
    }
  }
};

const generateMistralCompletion = async (content: string, model: string, temperature: number) => {
  const apiKey = process.env.MISTRAL_API_KEY;
  if (!apiKey) {
    throw new Error('Mistral API key is not set');
  }

  const client = new Mistral({
    apiKey: apiKey,
  });

  const response = await client.chat.complete({
    model,
    messages: [{ role: 'user', content }],
    temperature,
  });

  const messageContent = response.choices[0].message?.content;
  if (typeof messageContent === 'string') {
    return messageContent;
  } else if (Array.isArray(messageContent)) {
    // Extract text from ContentChunk array
    return messageContent.map(chunk => 
      typeof chunk === 'string' ? chunk : (chunk.type === 'text' && 'text' in chunk ? chunk.text : '')
    ).join('');
  }
  return '';
};

const generateOpenRouterCompletion = async (content: string, model: string, temperature: number) => {
  const apiKey = process.env.OPENROUTER_API_KEY;
  if (!apiKey) {
    throw new Error('OpenRouter API key is not set');
  }

  const openai = new OpenAI({
    apiKey,
    baseURL: 'https://openrouter.ai/api/v1',
    defaultHeaders: {
      'HTTP-Referer': 'https://github.com/jakethekoenig/llm-chat',
      'X-Title': 'LLM Chat',
    },
  });

  const response = await openai.chat.completions.create({
    model,
    messages: [{ role: "user", content }],
    temperature,
  });

  return response.choices[0].message?.content || '';
};

const generateMistralStreamingCompletion = async function* (
  content: string, 
  model: string, 
  temperature: number
): AsyncIterable<string> {
  const apiKey = process.env.MISTRAL_API_KEY;
  if (!apiKey) {
    throw new Error('Mistral API key is not set');
  }

  const client = new Mistral({
    apiKey: apiKey,
  });

  const stream = await client.chat.stream({
    model,
    messages: [{ role: 'user', content }],
    temperature,
  });

  for await (const chunk of stream) {
    const deltaContent = chunk.data.choices[0]?.delta?.content;
    if (deltaContent) {
      if (typeof deltaContent === 'string') {
        yield deltaContent;
      } else if (Array.isArray(deltaContent)) {
        // Extract text from ContentChunk array
        const textContent = deltaContent.map(chunk => 
          typeof chunk === 'string' ? chunk : (chunk.type === 'text' && 'text' in chunk ? chunk.text : '')
        ).join('');
        if (textContent) {
          yield textContent;
        }
      }
    }
  }
};

const generateOpenRouterStreamingCompletion = async function* (
  content: string, 
  model: string, 
  temperature: number
): AsyncIterable<string> {
  const apiKey = process.env.OPENROUTER_API_KEY;
  if (!apiKey) {
    throw new Error('OpenRouter API key is not set');
  }

  const openai = new OpenAI({
    apiKey,
    baseURL: 'https://openrouter.ai/api/v1',
    defaultHeaders: {
      'HTTP-Referer': 'https://github.com/jakethekoenig/llm-chat',
      'X-Title': 'LLM Chat',
    },
  });

  const stream = await openai.chat.completions.create({
    model,
    messages: [{ role: "user", content }],
    temperature,
    stream: true,
  });

  for await (const chunk of stream) {
    const content = chunk.choices[0]?.delta?.content || '';
    if (content) {
      yield content;
    }
  }
};

export const generateCompletion = async (messageId: number, model: string, temperature: number) => {
  const parentMessage: Message | null = await Message.findByPk(messageId);
  if (!parentMessage) {
    throw new Error(`Parent message with ID ${messageId} not found`);
  }

  const content = parentMessage.get('content') as string;
  if (!content) {
    throw new Error('Parent message has no content');
  }

  try {
    let completionContent: string;
    if (isAnthropicModel(model)) {
      completionContent = await generateAnthropicCompletion(content, model, temperature);
<<<<<<< HEAD
    } else if (isGeminiModel(model)) {
      completionContent = await generateGeminiCompletion(content, model, temperature);
=======
    } else if (isMistralModel(model)) {
      completionContent = await generateMistralCompletion(content, model, temperature);
>>>>>>> 119ddb83
    } else if (isLlamaModel(model)) {
      completionContent = await generateOpenRouterCompletion(content, model, temperature);
    } else {
      completionContent = await generateOpenAICompletion(content, model, temperature);
    }

    console.log('completionContent:', completionContent);
    const completionMessage: Message = await Message.create({
      content: completionContent,
      parent_id: messageId,
      conversation_id: parentMessage.get('conversation_id') as number,
      user_id: parentMessage.get('user_id') as number,
      model,
      temperature,
    });
    return completionMessage;
  } catch (error) {
    if (error instanceof Error) {
      logger.error('Error generating completion:', { message: error.message });
      // Preserve API key errors for better user experience
      if (error.message.includes('API key is not set')) {
        throw error;
      }
    } else {
      logger.error('Error generating completion:', { error });
    }
    throw new Error('Failed to generate completion');
  }
};

export const generateStreamingCompletion = async function* (
  messageId: number, 
  model: string, 
  temperature: number
): AsyncIterable<{ messageId: number; chunk: string; isComplete: boolean }> {
  const parentMessage: Message | null = await Message.findByPk(messageId);
  if (!parentMessage) {
    throw new Error(`Parent message with ID ${messageId} not found`);
  }

  const content = parentMessage.get('content') as string;
  if (!content) {
    throw new Error('Parent message has no content');
  }

  const completionMessage: Message = await Message.create({
    content: '',
    parent_id: messageId,
    conversation_id: parentMessage.get('conversation_id') as number,
    user_id: parentMessage.get('user_id') as number,
    model,
    temperature,
  });

  const completionMessageId = completionMessage.get('id') as number;
  let fullContent = '';

  try {
    let streamGenerator: AsyncIterable<string>;
    if (isAnthropicModel(model)) {
      streamGenerator = generateAnthropicStreamingCompletion(content, model, temperature);
<<<<<<< HEAD
    } else if (isGeminiModel(model)) {
      streamGenerator = generateGeminiStreamingCompletion(content, model, temperature);
=======
    } else if (isMistralModel(model)) {
      streamGenerator = generateMistralStreamingCompletion(content, model, temperature);
>>>>>>> 119ddb83
    } else if (isLlamaModel(model)) {
      streamGenerator = generateOpenRouterStreamingCompletion(content, model, temperature);
    } else {
      streamGenerator = generateOpenAIStreamingCompletion(content, model, temperature);
    }

    for await (const chunk of streamGenerator) {
      fullContent += chunk;
      await completionMessage.update({ content: fullContent });
      yield { messageId: completionMessageId, chunk, isComplete: false };
    }

    yield { messageId: completionMessageId, chunk: '', isComplete: true };
  } catch (error) {
    if (error instanceof Error) {
      logger.error('Error generating streaming completion:', { message: error.message });
    } else {
      logger.error('Error generating streaming completion:', { error });
    }
    await completionMessage.destroy();
    throw new Error('Failed to generate streaming completion');
  }
};<|MERGE_RESOLUTION|>--- conflicted
+++ resolved
@@ -4,11 +4,8 @@
 import '@anthropic-ai/sdk/shims/node';
 import { OpenAI } from 'openai';
 import Anthropic from '@anthropic-ai/sdk';
-<<<<<<< HEAD
 import { GoogleGenerativeAI } from '@google/generative-ai';
-=======
 import { Mistral } from '@mistralai/mistralai';
->>>>>>> 119ddb83
 import { createLogger, transports, format } from 'winston';
 import * as messageHelpers from './messageHelpers';
 const logger = createLogger({
@@ -44,15 +41,14 @@
   return anthropicIdentifiers.some(identifier => model.toLowerCase().includes(identifier));
 };
 
-<<<<<<< HEAD
 export const isGeminiModel = (model: string): boolean => {
   const geminiIdentifiers = ['gemini', 'bison', 'palm'];
   return geminiIdentifiers.some(identifier => model.toLowerCase().includes(identifier));
-=======
+};
+
 const isMistralModel = (model: string): boolean => {
   const mistralIdentifiers = ['mistral', 'mixtral', 'codestral'];
   return mistralIdentifiers.some(identifier => model.toLowerCase().includes(identifier));
->>>>>>> 119ddb83
 };
 
 const isLlamaModel = (model: string): boolean => {
@@ -347,13 +343,10 @@
     let completionContent: string;
     if (isAnthropicModel(model)) {
       completionContent = await generateAnthropicCompletion(content, model, temperature);
-<<<<<<< HEAD
     } else if (isGeminiModel(model)) {
       completionContent = await generateGeminiCompletion(content, model, temperature);
-=======
     } else if (isMistralModel(model)) {
       completionContent = await generateMistralCompletion(content, model, temperature);
->>>>>>> 119ddb83
     } else if (isLlamaModel(model)) {
       completionContent = await generateOpenRouterCompletion(content, model, temperature);
     } else {
@@ -415,13 +408,10 @@
     let streamGenerator: AsyncIterable<string>;
     if (isAnthropicModel(model)) {
       streamGenerator = generateAnthropicStreamingCompletion(content, model, temperature);
-<<<<<<< HEAD
     } else if (isGeminiModel(model)) {
       streamGenerator = generateGeminiStreamingCompletion(content, model, temperature);
-=======
     } else if (isMistralModel(model)) {
       streamGenerator = generateMistralStreamingCompletion(content, model, temperature);
->>>>>>> 119ddb83
     } else if (isLlamaModel(model)) {
       streamGenerator = generateOpenRouterStreamingCompletion(content, model, temperature);
     } else {
