--- conflicted
+++ resolved
@@ -227,14 +227,17 @@
     temperature,
   });
 
-  return response.choices[0].message?.content || '';
+  const text = response.choices[0].message?.content || '';
+  // OpenRouter may not provide usage data, so cost defaults to 0
+  const cost = 0; // TODO: Add OpenRouter cost calculation when usage data is available
+  return { text, cost };
 };
 
 const generateOpenRouterStreamingCompletion = async function* (
   content: string, 
   model: string, 
   temperature: number
-): AsyncIterable<string> {
+): AsyncIterable<{ text: string; cost?: number; isComplete: boolean }> {
   const apiKey = process.env.OPENROUTER_API_KEY;
   if (!apiKey) {
     throw new Error('OpenRouter API key is not set');
@@ -257,11 +260,14 @@
   });
 
   for await (const chunk of stream) {
-    const content = chunk.choices[0]?.delta?.content || '';
-    if (content) {
-      yield content;
-    }
-  }
+    const textContent = chunk.choices[0]?.delta?.content || '';
+    if (textContent) {
+      yield { text: textContent, isComplete: false };
+    }
+  }
+
+  // OpenRouter may not provide usage data, so cost defaults to 0
+  yield { text: '', cost: 0, isComplete: true };
 };
 
 export const generateCompletion = async (messageId: number, model: string, temperature: number) => {
@@ -276,20 +282,14 @@
   }
 
   try {
-<<<<<<< HEAD
-    const completion = isAnthropicModel(model)
-      ? await generateAnthropicCompletion(content, model, temperature)
-      : await generateOpenAICompletion(content, model, temperature);
-=======
-    let completionContent: string;
+    let completion: { text: string; cost: number };
     if (isAnthropicModel(model)) {
-      completionContent = await generateAnthropicCompletion(content, model, temperature);
+      completion = await generateAnthropicCompletion(content, model, temperature);
     } else if (isLlamaModel(model)) {
-      completionContent = await generateOpenRouterCompletion(content, model, temperature);
+      completion = await generateOpenRouterCompletion(content, model, temperature);
     } else {
-      completionContent = await generateOpenAICompletion(content, model, temperature);
-    }
->>>>>>> 52c143cf
+      completion = await generateOpenAICompletion(content, model, temperature);
+    }
 
     console.log('completion:', completion);
     const completionMessage: Message = await Message.create({
@@ -344,7 +344,7 @@
   let fullContent = '';
 
   try {
-    let streamGenerator: AsyncIterable<string>;
+    let streamGenerator: AsyncIterable<{ text: string; cost?: number; isComplete: boolean }>;
     if (isAnthropicModel(model)) {
       streamGenerator = generateAnthropicStreamingCompletion(content, model, temperature);
     } else if (isLlamaModel(model)) {
