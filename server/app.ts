import express from 'express';
import jwt from 'jsonwebtoken';
import bodyParser from 'body-parser';
import cors from 'cors';
import bcrypt from 'bcrypt';
import helmet from 'helmet';
import rateLimit from 'express-rate-limit';
import { User } from './database/models/User';
import { Op } from 'sequelize';
import { Conversation } from './database/models/Conversation';
import { Message } from './database/models/Message';
import { addMessage, generateCompletion, generateStreamingCompletion } from './helpers/messageHelpers';
import { body, validationResult } from 'express-validator';
import { 
  convertMessageToApiFormat, 
  convertConversationToApiFormat, 
  convertUserToApiFormat,
  convertIdToNumber 
} from './helpers/typeConverters';

const app = express();

// Get SECRET_KEY from environment - no fallback for security
const SECRET_KEY = process.env.SECRET_KEY;
if (!SECRET_KEY) {
  throw new Error('SECRET_KEY environment variable is required');
}

// Security middleware
app.use(helmet({
  contentSecurityPolicy: {
    directives: {
      defaultSrc: ["'self'"],
      scriptSrc: ["'self'", "'unsafe-inline'"],
      styleSrc: ["'self'", "'unsafe-inline'"],
      imgSrc: ["'self'", "data:", "https:"],
    },
  },
}));

// Rate limiting - more permissive in test environment
const isTestEnv = process.env.NODE_ENV === 'test' || process.env.JEST_WORKER_ID !== undefined;

const limiter = rateLimit({
  windowMs: 15 * 60 * 1000, // 15 minutes
  max: isTestEnv ? 10000 : 100, // Much higher limit for tests
  message: 'Too many requests from this IP, please try again later.',
  standardHeaders: true,
  legacyHeaders: false,
  skip: isTestEnv ? () => true : undefined, // Skip rate limiting in tests
});

const authLimiter = rateLimit({
  windowMs: 15 * 60 * 1000, // 15 minutes
  max: isTestEnv ? 10000 : 5, // Much higher limit for tests
  message: 'Too many authentication attempts, please try again later.',
  standardHeaders: true,
  legacyHeaders: false,
  skip: isTestEnv ? () => true : undefined, // Skip rate limiting in tests
});

app.use(limiter);
app.use(bodyParser.json({ limit: '10mb' })); // Add size limit
app.use(cors());

// Standardized error response interface
interface ErrorResponse {
  error: string;
  message?: string;
  code?: string;
  details?: any;
  timestamp: string;
}

// Create standardized error response
const createErrorResponse = (
  error: string,
  message?: string,
  code?: string,
  details?: any
): ErrorResponse => ({
  error,
  message: message || error,
  code,
  details,
  timestamp: new Date().toISOString(),
});

// Global error handler middleware
const errorHandler = (
  err: any,
  req: express.Request,
  res: express.Response,
  next: express.NextFunction
) => {
  console.error('Error occurred:', err);

  // Handle validation errors
  if (err.name === 'ValidationError') {
    return res.status(400).json(
      createErrorResponse(
        'Validation failed',
        err.message,
        'VALIDATION_ERROR',
        err.errors
      )
    );
  }

  // Handle JWT errors
  if (err.name === 'JsonWebTokenError') {
    return res.status(401).json(
      createErrorResponse(
        'Invalid authentication token',
        err.message,
        'JWT_ERROR'
      )
    );
  }

  // Handle database errors
  if (err.name === 'SequelizeError') {
    return res.status(500).json(
      createErrorResponse(
        'Database error',
        'An error occurred while processing your request',
        'DATABASE_ERROR'
      )
    );
  }

  // Default error response
  const status = err.status || err.statusCode || 500;
  const message = err.message || 'Internal server error';
  
  res.status(status).json(
    createErrorResponse(
      status >= 500 ? 'Internal server error' : message,
      message,
      err.code || 'INTERNAL_ERROR'
    )
  );
};

// Async handler wrapper to catch async errors
const asyncHandler = (fn: Function) => (req: express.Request, res: express.Response, next: express.NextFunction) => {
  Promise.resolve(fn(req, res, next)).catch(next);
};

// Middleware to verify token
export const authenticateToken = (req: express.Request, res: express.Response, next: express.NextFunction) => {
  const authHeader = req.headers['authorization'];
  const token = authHeader && authHeader.split(' ')[1];
  
  if (!token) {
    return res.status(401).json(
      createErrorResponse(
        'Authentication token required',
        'No authentication token provided',
        'TOKEN_REQUIRED'
      )
    );
  }

  jwt.verify(token, SECRET_KEY as jwt.Secret, {}, (err: jwt.VerifyErrors | null, decoded: string | jwt.JwtPayload | undefined) => {
    if (err || !decoded) {
      return res.status(403).json(
        createErrorResponse(
          'Invalid or expired token',
          'The provided authentication token is invalid or has expired',
          'TOKEN_INVALID'
        )
      );
    }
    (req as any).user = decoded;
    next();
  });
};

// Sign-in route
app.post('/api/signin', authLimiter, asyncHandler(async (req: express.Request, res: express.Response) => {
  const { username, password } = req.body;
  
  if (!username || !password) {
    return res.status(400).json(
      createErrorResponse(
        'Missing required fields',
        'Username and password are required',
        'MISSING_CREDENTIALS'
      )
    );
  }

  const user = await User.findOne({ where: { username } });
  
  if (!user || !(await bcrypt.compare(password, (user as any).hashed_password))) {
    return res.status(401).json(
      createErrorResponse(
        'Invalid credentials',
        'The provided username or password is incorrect',
        'INVALID_CREDENTIALS'
      )
    );
  }

  const token = jwt.sign({ id: (user as any).get('id') }, SECRET_KEY as jwt.Secret, { expiresIn: '1h' });
  res.json({ token });
}));

// Register route
app.post('/api/register', authLimiter, asyncHandler(async (req: express.Request, res: express.Response) => {
  const { username, email, password } = req.body;
  
  if (!username || !email || !password) {
    return res.status(400).json(
      createErrorResponse(
        'Missing required fields',
        'Username, email, and password are required',
        'MISSING_FIELDS'
      )
    );
  }

  const existingUser = await User.findOne({ where: { [Op.or]: [{ username }, { email }] } });
  
  if (existingUser) {
    return res.status(409).json(
      createErrorResponse(
        'User already exists',
        'A user with this username or email already exists',
        'USER_EXISTS'
      )
    );
  }

  const hashedPassword = await bcrypt.hash(password, 10);
  const newUser = await User.create({ username, email, hashed_password: hashedPassword });
  
  res.status(201).json({ 
    id: (newUser as any).get('id'), 
    username: (newUser as any).username, 
    email: (newUser as any).email 
  });
}));

// Add message submission endpoint
app.post('/api/add_message', authenticateToken, [
  body('content').notEmpty().withMessage('Content is required'),
  body('conversationId').custom((value) => {
    if (!value) throw new Error('Conversation ID is required');
    if (isNaN(parseInt(value))) throw new Error('Conversation ID must be a valid number');
    return true;
  }),
  body('parentId').optional().custom((value) => {
    if (value && isNaN(parseInt(value))) throw new Error('Parent ID must be an integer');
    return true;
  })
], asyncHandler(async (req: express.Request, res: express.Response) => {
  const errors = validationResult(req);
  if (!errors.isEmpty()) {
    return res.status(400).json(
      createErrorResponse(
        'Validation failed',
        'Please check your input and try again',
        'VALIDATION_ERROR',
        errors.array()
      )
    );
  }

  const { content, conversationId, parentId } = req.body;
  const userId = (req as any).user.id;

  const dbConversationId = convertIdToNumber(conversationId);
  const dbParentId = parentId ? convertIdToNumber(parentId) : null;
  const message = await addMessage(content, dbConversationId, dbParentId, userId);
  const formattedMessage = convertMessageToApiFormat(message);
  res.status(201).json(formattedMessage);
}));

// Get completion for message endpoint with validation
app.post('/api/get_completion_for_message', authenticateToken, [
  body('messageId').custom((value) => {
    if (!value) throw new Error('Message ID is required');
    if (isNaN(parseInt(value))) throw new Error('Message ID must be a valid number');
    return true;
  }),
  body('model').notEmpty().withMessage('Model is required'),
  body('temperature').isFloat().withMessage('Temperature must be a float')
], asyncHandler(async (req: express.Request, res: express.Response) => {
  const errors = validationResult(req);
  if (!errors.isEmpty()) {
    return res.status(400).json(
      createErrorResponse(
        'Validation failed',
        'Please check your input and try again',
        'VALIDATION_ERROR',
        errors.array()
      )
    );
  }

  const { messageId, model, temperature } = req.body;

  const dbMessageId = convertIdToNumber(messageId);
  const completionMessage = await generateCompletion(dbMessageId, model, temperature);
  res.status(201).json({ id: (completionMessage.get('id') as number).toString(), content: completionMessage.get('content') as string});
}));

// Streaming endpoint with validation
app.post('/api/get_completion', authenticateToken, [
  body('model').notEmpty().withMessage('Model is required'),
  body('parentId').custom((value) => {
    if (!value) throw new Error('Parent ID is required');
    if (isNaN(parseInt(value))) throw new Error('Parent ID must be a valid number');
    return true;
  }),
  body('temperature').isFloat().withMessage('Temperature must be a float')
], asyncHandler(async (req: express.Request, res: express.Response) => {
  const errors = validationResult(req);
  if (!errors.isEmpty()) {
    return res.status(400).json(
      createErrorResponse(
        'Validation failed',
        'Please check your input and try again',
        'VALIDATION_ERROR',
        errors.array()
      )
    );
  }

  const { model, parentId, temperature } = req.body;

  try {
    const dbParentId = convertIdToNumber(parentId);
    
    res.setHeader('Content-Type', 'text/event-stream');
    res.setHeader('Cache-Control', 'no-cache');
    res.setHeader('Connection', 'keep-alive');
    res.setHeader('Access-Control-Allow-Origin', '*');

    req.on('close', () => {
      res.end();
    });

    for await (const chunk of generateStreamingCompletion(dbParentId, model, temperature)) {
      const data = JSON.stringify({
        messageId: chunk.messageId.toString(),
        chunk: chunk.chunk,
        isComplete: chunk.isComplete
      });
      res.write(`data: ${data}\n\n`);
      
      if (chunk.isComplete) {
        break;
      }
    }
    
    res.end();
  } catch (error) {
    console.error('Streaming error:', error);
    const errorData = JSON.stringify({ 
      error: 'Failed to generate completion',
      isComplete: true 
    });
    res.write(`data: ${errorData}\n\n`);
    res.end();
  }
}));

// Route to get all conversations for a logged-in user
app.get('/api/conversations', authenticateToken, asyncHandler(async (req: express.Request, res: express.Response) => {
  const userId = (req as any).user.id;
  const conversations = await Conversation.findAll({
    where: { user_id: userId }, // Ensure the user_id condition is applied
    include: [{
      model: Message,
      required: false
    }]
  });
  
  const formattedConversations = conversations.map(convertConversationToApiFormat);
  res.json(formattedConversations);
}));

// Route to get all messages in a specific conversation
app.get('/api/conversations/:conversationId/messages', authenticateToken, asyncHandler(async (req: express.Request, res: express.Response) => {
  const { conversationId } = req.params;
  const userId = (req as any).user.id;
  
  const dbConversationId = convertIdToNumber(conversationId);
  
  // Verify user has access to this conversation
  const conversation = await Conversation.findOne({
    where: { id: dbConversationId, user_id: userId }
  });
  
  if (!conversation) {
    return res.status(404).json(
      createErrorResponse(
        'Conversation not found',
        'The requested conversation does not exist or you do not have access to it',
        'CONVERSATION_NOT_FOUND'
      )
    );
  }
  
  const messages = await Message.findAll({
    where: { conversation_id: dbConversationId }
  });
  const formattedMessages = messages.map(convertMessageToApiFormat);
  res.json(formattedMessages);
}));

// Update conversation endpoint
app.put('/api/conversations/:conversationId', authenticateToken, [
  body('title').notEmpty().withMessage('Title is required').isLength({ max: 200 }).withMessage('Title must be 200 characters or less')
], async (req: express.Request, res: express.Response) => {
  const errors = validationResult(req);
  if (!errors.isEmpty()) {
    return res.status(400).json({ errors: errors.array() });
  }

  const { conversationId } = req.params;
  const { title } = req.body;
  const userId = (req as any).user.id;

  try {
    const dbConversationId = convertIdToNumber(conversationId);
    
    // Find the conversation and verify ownership
    const conversation = await Conversation.findOne({
      where: { 
        id: dbConversationId,
        user_id: userId 
      }
    });

    if (!conversation) {
      return res.status(404).json({ error: 'Conversation not found or you do not have permission to edit it' });
    }

    // Update the title
    await conversation.update({ title });
    
    const updatedConversation = convertConversationToApiFormat(conversation);
    res.json(updatedConversation);
  } catch (error) {
    console.error('Error updating conversation:', error);
    res.status(500).json({ error: 'Internal server error' });
  }
});

// Edit message endpoint
app.put('/api/messages/:messageId', authenticateToken, [
  body('content').notEmpty().withMessage('Content is required'),
], asyncHandler(async (req: express.Request, res: express.Response) => {
  const errors = validationResult(req);
  if (!errors.isEmpty()) {
    return res.status(400).json(
      createErrorResponse(
        'Validation failed',
        'Please check your input and try again',
        'VALIDATION_ERROR',
        errors.array()
      )
    );
  }

  const { messageId } = req.params;
  const { content } = req.body;
  const userId = (req as any).user.id;

  const dbMessageId = convertIdToNumber(messageId);
  const message = await Message.findByPk(dbMessageId);
  
  if (!message) {
    return res.status(404).json(
      createErrorResponse(
        'Message not found',
        'The requested message does not exist',
        'MESSAGE_NOT_FOUND'
      )
    );
  }

  // Check if user owns the message
  if (message.get('user_id') !== userId) {
    return res.status(403).json(
      createErrorResponse(
        'Access denied',
        'You can only edit your own messages',
        'ACCESS_DENIED'
      )
    );
  }

  // Update the message
  await message.update({ 
    content,
    timestamp: new Date()
  });

  const updatedMessage = convertMessageToApiFormat(message);
  res.json({
    id: updatedMessage.id,
    content: updatedMessage.content,
    timestamp: updatedMessage.timestamp
  });
}));

// Delete message endpoint
app.delete('/api/messages/:messageId', authenticateToken, asyncHandler(async (req: express.Request, res: express.Response) => {
  const { messageId } = req.params;
  const userId = (req as any).user.id;

  const dbMessageId = convertIdToNumber(messageId);
  const message = await Message.findByPk(dbMessageId);
  
  if (!message) {
    return res.status(404).json(
      createErrorResponse(
        'Message not found',
        'The requested message does not exist',
        'MESSAGE_NOT_FOUND'
      )
    );
  }

  // Check if user owns the message
  if (message.get('user_id') !== userId) {
    return res.status(403).json(
      createErrorResponse(
        'Access denied',
        'You can only delete your own messages',
        'ACCESS_DENIED'
      )
    );
  }

  // For now, we'll do a hard delete. In the future, we might want to implement soft delete
  // and handle cascade effects (what happens to child messages)
  await message.destroy();

  res.json({
    success: true,
    deletedMessageId: messageId
  });
}));

// Helper function to generate meaningful title from message content
const generateTitleFromMessage = (content: string): string => {
  // Remove extra whitespace and truncate to reasonable length
  const cleanContent = content.trim().replace(/\s+/g, ' ');
  
  // If content is short enough, use it as title
  if (cleanContent.length <= 50) {
    return cleanContent;
  }
  
  // Find a good breaking point (end of sentence, word boundary)
  let title = cleanContent.substring(0, 47);
  const lastSentenceEnd = title.lastIndexOf('.');
  const lastQuestionEnd = title.lastIndexOf('?');
  const lastExclamationEnd = title.lastIndexOf('!');
  
  const sentenceEnd = Math.max(lastSentenceEnd, lastQuestionEnd, lastExclamationEnd);
  
  if (sentenceEnd > 20) {
    // Good sentence ending found
    return cleanContent.substring(0, sentenceEnd + 1);
  }
  
  // Fall back to word boundary
  const lastSpace = title.lastIndexOf(' ');
  if (lastSpace > 20) {
    title = cleanContent.substring(0, lastSpace);
  }
  
  return title + '...';
};

// Create conversation with initial message endpoint
app.post('/api/create_conversation', authenticateToken, [
  body('initialMessage').notEmpty().withMessage('Initial message is required'),
  body('model').notEmpty().withMessage('Model is required'),
  body('temperature').isFloat().withMessage('Temperature must be a float')
], asyncHandler(async (req: express.Request, res: express.Response) => {
  const errors = validationResult(req);
  if (!errors.isEmpty()) {
    return res.status(400).json(
      createErrorResponse(
        'Validation failed',
        'Please check your input and try again',
        'VALIDATION_ERROR',
        errors.array()
      )
    );
  }

  const { initialMessage, model, temperature } = req.body;
  const userId = (req as any).user.id;

<<<<<<< HEAD
  try {
    // Generate a meaningful title from the initial message
    const generatedTitle = generateTitleFromMessage(initialMessage);
    const conversation = await Conversation.create({ title: generatedTitle, user_id: userId });
    const message = await addMessage(initialMessage, conversation.get('id') as number, null, userId);
    const completionMessage = await generateCompletion(message.get('id') as number, model, temperature);
    res.status(201).json({ 
      conversationId: (conversation.get('id') as number).toString(), 
      initialMessageId: (message.get('id') as number).toString(), 
      completionMessageId: (completionMessage.get('id') as number).toString() 
    });
  } catch (error) {
    res.status(500).json({ error: 'Internal server error' });
  }
});
=======
  const defaultTitle = 'New Conversation';
  const conversation = await Conversation.create({ title: defaultTitle, user_id: userId });
  const message = await addMessage(initialMessage, conversation.get('id') as number, null, userId);
  const completionMessage = await generateCompletion(message.get('id') as number, model, temperature);
  res.status(201).json({ 
    conversationId: (conversation.get('id') as number).toString(), 
    initialMessageId: (message.get('id') as number).toString(), 
    completionMessageId: (completionMessage.get('id') as number).toString()
  });
}));

// Add global error handler middleware at the end
app.use(errorHandler);
>>>>>>> 9b8831e1

export default app;<|MERGE_RESOLUTION|>--- conflicted
+++ resolved
@@ -601,7 +601,6 @@
   const { initialMessage, model, temperature } = req.body;
   const userId = (req as any).user.id;
 
-<<<<<<< HEAD
   try {
     // Generate a meaningful title from the initial message
     const generatedTitle = generateTitleFromMessage(initialMessage);
@@ -616,21 +615,9 @@
   } catch (error) {
     res.status(500).json({ error: 'Internal server error' });
   }
-});
-=======
-  const defaultTitle = 'New Conversation';
-  const conversation = await Conversation.create({ title: defaultTitle, user_id: userId });
-  const message = await addMessage(initialMessage, conversation.get('id') as number, null, userId);
-  const completionMessage = await generateCompletion(message.get('id') as number, model, temperature);
-  res.status(201).json({ 
-    conversationId: (conversation.get('id') as number).toString(), 
-    initialMessageId: (message.get('id') as number).toString(), 
-    completionMessageId: (completionMessage.get('id') as number).toString()
-  });
 }));
 
 // Add global error handler middleware at the end
 app.use(errorHandler);
->>>>>>> 9b8831e1
 
 export default app;