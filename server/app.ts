import express from 'express';
import jwt from 'jsonwebtoken';
import bodyParser from 'body-parser';
import cors from 'cors';
import bcrypt from 'bcrypt';
import helmet from 'helmet';
import rateLimit from 'express-rate-limit';
import { User } from './database/models/User';
import { Op } from 'sequelize';
import { Conversation } from './database/models/Conversation';
import { Message } from './database/models/Message';
import { addMessage, generateCompletion, generateStreamingCompletion } from './helpers/messageHelpers';
import { body, validationResult } from 'express-validator';
import { 
  convertMessageToApiFormat, 
  convertConversationToApiFormat, 
  convertUserToApiFormat,
  convertIdToNumber 
} from './helpers/typeConverters';

const app = express();

// Get SECRET_KEY from environment - no fallback for security
const SECRET_KEY = process.env.SECRET_KEY;
if (!SECRET_KEY) {
  throw new Error('SECRET_KEY environment variable is required');
}

// Security middleware
app.use(helmet({
  contentSecurityPolicy: {
    directives: {
      defaultSrc: ["'self'"],
      scriptSrc: ["'self'", "'unsafe-inline'"],
      styleSrc: ["'self'", "'unsafe-inline'"],
      imgSrc: ["'self'", "data:", "https:"],
    },
  },
}));

// Rate limiting - more permissive in test environment
const isTestEnv = process.env.NODE_ENV === 'test' || process.env.JEST_WORKER_ID !== undefined;

const limiter = rateLimit({
  windowMs: 15 * 60 * 1000, // 15 minutes
  max: isTestEnv ? 10000 : 100, // Much higher limit for tests
  message: 'Too many requests from this IP, please try again later.',
  standardHeaders: true,
  legacyHeaders: false,
  skip: isTestEnv ? () => true : undefined, // Skip rate limiting in tests
});

const authLimiter = rateLimit({
  windowMs: 15 * 60 * 1000, // 15 minutes
  max: isTestEnv ? 10000 : 5, // Much higher limit for tests
  message: 'Too many authentication attempts, please try again later.',
  standardHeaders: true,
  legacyHeaders: false,
  skip: isTestEnv ? () => true : undefined, // Skip rate limiting in tests
});

app.use(limiter);
app.use(bodyParser.json({ limit: '10mb' })); // Add size limit
app.use(cors());

// Standardized error response interface
interface ErrorResponse {
  error: string;
  message?: string;
  code?: string;
  details?: any;
  timestamp: string;
}

// Create standardized error response
const createErrorResponse = (
  error: string,
  message?: string,
  code?: string,
  details?: any
): ErrorResponse => ({
  error,
  message: message || error,
  code,
  details,
  timestamp: new Date().toISOString(),
});

// Global error handler middleware
const errorHandler = (
  err: any,
  req: express.Request,
  res: express.Response,
  next: express.NextFunction
) => {
  console.error('Error occurred:', err);

  // Handle validation errors
  if (err.name === 'ValidationError') {
    return res.status(400).json(
      createErrorResponse(
        'Validation failed',
        err.message,
        'VALIDATION_ERROR',
        err.errors
      )
    );
  }

  // Handle JWT errors
  if (err.name === 'JsonWebTokenError') {
    return res.status(401).json(
      createErrorResponse(
        'Invalid authentication token',
        err.message,
        'JWT_ERROR'
      )
    );
  }

  // Handle database errors
  if (err.name === 'SequelizeError') {
    return res.status(500).json(
      createErrorResponse(
        'Database error',
        'An error occurred while processing your request',
        'DATABASE_ERROR'
      )
    );
  }

  // Default error response
  const status = err.status || err.statusCode || 500;
  const message = err.message || 'Internal server error';
  
  res.status(status).json(
    createErrorResponse(
      status >= 500 ? 'Internal server error' : message,
      message,
      err.code || 'INTERNAL_ERROR'
    )
  );
};

// Async handler wrapper to catch async errors
const asyncHandler = (fn: Function) => (req: express.Request, res: express.Response, next: express.NextFunction) => {
  Promise.resolve(fn(req, res, next)).catch(next);
};

// Middleware to verify token
export const authenticateToken = (req: express.Request, res: express.Response, next: express.NextFunction) => {
  const authHeader = req.headers['authorization'];
  const token = authHeader && authHeader.split(' ')[1];
  
  if (!token) {
    return res.status(401).json(
      createErrorResponse(
        'Authentication token required',
        'No authentication token provided',
        'TOKEN_REQUIRED'
      )
    );
  }

  jwt.verify(token, SECRET_KEY as jwt.Secret, {}, (err: jwt.VerifyErrors | null, decoded: string | jwt.JwtPayload | undefined) => {
    if (err || !decoded) {
      return res.status(403).json(
        createErrorResponse(
          'Invalid or expired token',
          'The provided authentication token is invalid or has expired',
          'TOKEN_INVALID'
        )
      );
    }
    (req as any).user = decoded;
    next();
  });
};

// Sign-in route
app.post('/api/signin', authLimiter, asyncHandler(async (req: express.Request, res: express.Response) => {
  const { username, password } = req.body;
  
  if (!username || !password) {
    return res.status(400).json(
      createErrorResponse(
        'Missing required fields',
        'Username and password are required',
        'MISSING_CREDENTIALS'
      )
    );
  }

  const user = await User.findOne({ where: { username } });
  
  if (!user || !(await bcrypt.compare(password, (user as any).hashed_password))) {
    return res.status(401).json(
      createErrorResponse(
        'Invalid credentials',
        'The provided username or password is incorrect',
        'INVALID_CREDENTIALS'
      )
    );
  }

  const token = jwt.sign({ id: (user as any).get('id') }, SECRET_KEY as jwt.Secret, { expiresIn: '1h' });
  res.json({ token });
}));

// Register route
app.post('/api/register', authLimiter, asyncHandler(async (req: express.Request, res: express.Response) => {
  const { username, email, password } = req.body;
  
  if (!username || !email || !password) {
    return res.status(400).json(
      createErrorResponse(
        'Missing required fields',
        'Username, email, and password are required',
        'MISSING_FIELDS'
      )
    );
  }

  const existingUser = await User.findOne({ where: { [Op.or]: [{ username }, { email }] } });
  
  if (existingUser) {
    return res.status(409).json(
      createErrorResponse(
        'User already exists',
        'A user with this username or email already exists',
        'USER_EXISTS'
      )
    );
  }

  const hashedPassword = await bcrypt.hash(password, 10);
  const newUser = await User.create({ username, email, hashed_password: hashedPassword });
  
  res.status(201).json({ 
    id: (newUser as any).get('id'), 
    username: (newUser as any).username, 
    email: (newUser as any).email 
  });
}));

// Add message submission endpoint
app.post('/api/add_message', authenticateToken, [
  body('content').notEmpty().withMessage('Content is required'),
  body('conversationId').custom((value) => {
    if (!value) throw new Error('Conversation ID is required');
    if (isNaN(parseInt(value))) throw new Error('Conversation ID must be a valid number');
    return true;
  }),
  body('parentId').optional().custom((value) => {
    if (value && isNaN(parseInt(value))) throw new Error('Parent ID must be an integer');
    return true;
  })
], asyncHandler(async (req: express.Request, res: express.Response) => {
  const errors = validationResult(req);
  if (!errors.isEmpty()) {
    return res.status(400).json(
      createErrorResponse(
        'Validation failed',
        'Please check your input and try again',
        'VALIDATION_ERROR',
        errors.array()
      )
    );
  }

  const { content, conversationId, parentId } = req.body;
  const userId = (req as any).user.id;

  const dbConversationId = convertIdToNumber(conversationId);
  const dbParentId = parentId ? convertIdToNumber(parentId) : null;
  const message = await addMessage(content, dbConversationId, dbParentId, userId);
  const formattedMessage = convertMessageToApiFormat(message);
  res.status(201).json(formattedMessage);
}));

// Get completion for message endpoint with validation
app.post('/api/get_completion_for_message', authenticateToken, [
  body('messageId').custom((value) => {
    if (!value) throw new Error('Message ID is required');
    if (isNaN(parseInt(value))) throw new Error('Message ID must be a valid number');
    return true;
  }),
  body('model').notEmpty().withMessage('Model is required'),
  body('temperature').isFloat().withMessage('Temperature must be a float')
], asyncHandler(async (req: express.Request, res: express.Response) => {
  const errors = validationResult(req);
  if (!errors.isEmpty()) {
    return res.status(400).json(
      createErrorResponse(
        'Validation failed',
        'Please check your input and try again',
        'VALIDATION_ERROR',
        errors.array()
      )
    );
  }

  const { messageId, model, temperature } = req.body;

  const dbMessageId = convertIdToNumber(messageId);
  const completionMessage = await generateCompletion(dbMessageId, model, temperature);
  res.status(201).json({ id: (completionMessage.get('id') as number).toString(), content: completionMessage.get('content') as string});
}));

// Streaming endpoint with validation
app.post('/api/get_completion', authenticateToken, [
  body('model').notEmpty().withMessage('Model is required'),
  body('parentId').custom((value) => {
    if (!value) throw new Error('Parent ID is required');
    if (isNaN(parseInt(value))) throw new Error('Parent ID must be a valid number');
    return true;
  }),
  body('temperature').isFloat().withMessage('Temperature must be a float')
], asyncHandler(async (req: express.Request, res: express.Response) => {
  const errors = validationResult(req);
  if (!errors.isEmpty()) {
    return res.status(400).json(
      createErrorResponse(
        'Validation failed',
        'Please check your input and try again',
        'VALIDATION_ERROR',
        errors.array()
      )
    );
  }

  const { model, parentId, temperature } = req.body;

<<<<<<< HEAD
  const dbParentId = convertIdToNumber(parentId);
  const completionMessage = await generateCompletion(dbParentId, model, temperature);
  res.setHeader('Content-Type', 'application/json');
  res.setHeader('Cache-Control', 'no-cache');
  res.setHeader('Connection', 'keep-alive');

  const streamData = JSON.stringify({ id: (completionMessage.get('id') as number).toString(), content: completionMessage.get('content') as string});
  res.write(`data: ${streamData}\n\n`);

  // Placeholder for actual streaming logic
  const messages = [
    { chunk: 'Example stream data part 1' },
    { chunk: 'Example stream data part 2' },
    { chunk: 'Example stream data part 3' }
  ];

  let index = 0;
  const interval = setInterval(() => {
    if (index < messages.length) {
      const chunkData = JSON.stringify(messages[index]);
      res.write(`data: ${chunkData}\n\n`);
      index++;
    } else {
      clearInterval(interval);
      res.end();
    }
  }, 1000);
}));
=======
  try {
    const dbParentId = convertIdToNumber(parentId);
    
    res.setHeader('Content-Type', 'text/event-stream');
    res.setHeader('Cache-Control', 'no-cache');
    res.setHeader('Connection', 'keep-alive');
    res.setHeader('Access-Control-Allow-Origin', '*');

    req.on('close', () => {
      res.end();
    });

    for await (const chunk of generateStreamingCompletion(dbParentId, model, temperature)) {
      const data = JSON.stringify({
        messageId: chunk.messageId.toString(),
        chunk: chunk.chunk,
        isComplete: chunk.isComplete
      });
      res.write(`data: ${data}\n\n`);
      
      if (chunk.isComplete) {
        break;
      }
    }
    
    res.end();
  } catch (error) {
    console.error('Streaming error:', error);
    const errorData = JSON.stringify({ 
      error: 'Failed to generate completion',
      isComplete: true 
    });
    res.write(`data: ${errorData}\n\n`);
    res.end();
  }
});
>>>>>>> 3f51284f

// Route to get all conversations for a logged-in user
app.get('/api/conversations', authenticateToken, asyncHandler(async (req: express.Request, res: express.Response) => {
  const userId = (req as any).user.id;
  const conversations = await Conversation.findAll({
    where: { user_id: userId }, // Ensure the user_id condition is applied
    include: [{
      model: Message,
      required: false
    }]
  });
  
  const formattedConversations = conversations.map(convertConversationToApiFormat);
  res.json(formattedConversations);
}));

// Route to get all messages in a specific conversation
app.get('/api/conversations/:conversationId/messages', authenticateToken, asyncHandler(async (req: express.Request, res: express.Response) => {
  const { conversationId } = req.params;
  const userId = (req as any).user.id;
  
  const dbConversationId = convertIdToNumber(conversationId);
  
  // Verify user has access to this conversation
  const conversation = await Conversation.findOne({
    where: { id: dbConversationId, user_id: userId }
  });
  
  if (!conversation) {
    return res.status(404).json(
      createErrorResponse(
        'Conversation not found',
        'The requested conversation does not exist or you do not have access to it',
        'CONVERSATION_NOT_FOUND'
      )
    );
  }
  
  const messages = await Message.findAll({
    where: { conversation_id: dbConversationId }
  });
  const formattedMessages = messages.map(convertMessageToApiFormat);
  res.json(formattedMessages);
}));

// Edit message endpoint
app.put('/api/messages/:messageId', authenticateToken, [
  body('content').notEmpty().withMessage('Content is required'),
], asyncHandler(async (req: express.Request, res: express.Response) => {
  const errors = validationResult(req);
  if (!errors.isEmpty()) {
    return res.status(400).json(
      createErrorResponse(
        'Validation failed',
        'Please check your input and try again',
        'VALIDATION_ERROR',
        errors.array()
      )
    );
  }

  const { messageId } = req.params;
  const { content } = req.body;
  const userId = (req as any).user.id;

  const dbMessageId = convertIdToNumber(messageId);
  const message = await Message.findByPk(dbMessageId);
  
  if (!message) {
    return res.status(404).json(
      createErrorResponse(
        'Message not found',
        'The requested message does not exist',
        'MESSAGE_NOT_FOUND'
      )
    );
  }

  // Check if user owns the message
  if (message.get('user_id') !== userId) {
    return res.status(403).json(
      createErrorResponse(
        'Access denied',
        'You can only edit your own messages',
        'ACCESS_DENIED'
      )
    );
  }

  // Update the message
  await message.update({ 
    content,
    timestamp: new Date()
  });

  const updatedMessage = convertMessageToApiFormat(message);
  res.json({
    id: updatedMessage.id,
    content: updatedMessage.content,
    timestamp: updatedMessage.timestamp
  });
}));

// Delete message endpoint
app.delete('/api/messages/:messageId', authenticateToken, asyncHandler(async (req: express.Request, res: express.Response) => {
  const { messageId } = req.params;
  const userId = (req as any).user.id;

  const dbMessageId = convertIdToNumber(messageId);
  const message = await Message.findByPk(dbMessageId);
  
  if (!message) {
    return res.status(404).json(
      createErrorResponse(
        'Message not found',
        'The requested message does not exist',
        'MESSAGE_NOT_FOUND'
      )
    );
  }

  // Check if user owns the message
  if (message.get('user_id') !== userId) {
    return res.status(403).json(
      createErrorResponse(
        'Access denied',
        'You can only delete your own messages',
        'ACCESS_DENIED'
      )
    );
  }

  // For now, we'll do a hard delete. In the future, we might want to implement soft delete
  // and handle cascade effects (what happens to child messages)
  await message.destroy();

  res.json({
    success: true,
    deletedMessageId: messageId
  });
}));

// Create conversation with initial message endpoint
app.post('/api/create_conversation', authenticateToken, [
  body('initialMessage').notEmpty().withMessage('Initial message is required'),
  body('model').notEmpty().withMessage('Model is required'),
  body('temperature').isFloat().withMessage('Temperature must be a float')
], asyncHandler(async (req: express.Request, res: express.Response) => {
  const errors = validationResult(req);
  if (!errors.isEmpty()) {
    return res.status(400).json(
      createErrorResponse(
        'Validation failed',
        'Please check your input and try again',
        'VALIDATION_ERROR',
        errors.array()
      )
    );
  }

  const { initialMessage, model, temperature } = req.body;
  const userId = (req as any).user.id;

  const defaultTitle = 'New Conversation';
  const conversation = await Conversation.create({ title: defaultTitle, user_id: userId });
  const message = await addMessage(initialMessage, conversation.get('id') as number, null, userId);
  const completionMessage = await generateCompletion(message.get('id') as number, model, temperature);
  res.status(201).json({ 
    conversationId: (conversation.get('id') as number).toString(), 
    initialMessageId: (message.get('id') as number).toString(), 
    completionMessageId: (completionMessage.get('id') as number).toString()
  });
}));

// Add global error handler middleware at the end
app.use(errorHandler);

export default app;<|MERGE_RESOLUTION|>--- conflicted
+++ resolved
@@ -331,36 +331,6 @@
 
   const { model, parentId, temperature } = req.body;
 
-<<<<<<< HEAD
-  const dbParentId = convertIdToNumber(parentId);
-  const completionMessage = await generateCompletion(dbParentId, model, temperature);
-  res.setHeader('Content-Type', 'application/json');
-  res.setHeader('Cache-Control', 'no-cache');
-  res.setHeader('Connection', 'keep-alive');
-
-  const streamData = JSON.stringify({ id: (completionMessage.get('id') as number).toString(), content: completionMessage.get('content') as string});
-  res.write(`data: ${streamData}\n\n`);
-
-  // Placeholder for actual streaming logic
-  const messages = [
-    { chunk: 'Example stream data part 1' },
-    { chunk: 'Example stream data part 2' },
-    { chunk: 'Example stream data part 3' }
-  ];
-
-  let index = 0;
-  const interval = setInterval(() => {
-    if (index < messages.length) {
-      const chunkData = JSON.stringify(messages[index]);
-      res.write(`data: ${chunkData}\n\n`);
-      index++;
-    } else {
-      clearInterval(interval);
-      res.end();
-    }
-  }, 1000);
-}));
-=======
   try {
     const dbParentId = convertIdToNumber(parentId);
     
@@ -396,8 +366,7 @@
     res.write(`data: ${errorData}\n\n`);
     res.end();
   }
-});
->>>>>>> 3f51284f
+}));
 
 // Route to get all conversations for a logged-in user
 app.get('/api/conversations', authenticateToken, asyncHandler(async (req: express.Request, res: express.Response) => {
