import express from 'express';
import jwt from 'jsonwebtoken';
import bodyParser from 'body-parser';
import cors from 'cors';
import bcrypt from 'bcrypt';
import helmet from 'helmet';
import rateLimit from 'express-rate-limit';
import { User } from './database/models/User';
import { Op } from 'sequelize';
import { Conversation } from './database/models/Conversation';
import { Message } from './database/models/Message';
import { addMessage, generateCompletion } from './helpers/messageHelpers';
import { body, validationResult } from 'express-validator';
import { 
  convertMessageToApiFormat, 
  convertConversationToApiFormat, 
  convertUserToApiFormat,
  convertIdToNumber 
} from './helpers/typeConverters';

const app = express();

// Get SECRET_KEY from environment - no fallback for security
const SECRET_KEY = process.env.SECRET_KEY;
if (!SECRET_KEY) {
  throw new Error('SECRET_KEY environment variable is required');
}

// Security middleware
app.use(helmet({
  contentSecurityPolicy: {
    directives: {
      defaultSrc: ["'self'"],
      scriptSrc: ["'self'", "'unsafe-inline'"],
      styleSrc: ["'self'", "'unsafe-inline'"],
      imgSrc: ["'self'", "data:", "https:"],
    },
  },
}));

// Rate limiting - more permissive in test environment
const isTestEnv = process.env.NODE_ENV === 'test' || process.env.JEST_WORKER_ID !== undefined;

const limiter = rateLimit({
  windowMs: 15 * 60 * 1000, // 15 minutes
  max: isTestEnv ? 10000 : 100, // Much higher limit for tests
  message: 'Too many requests from this IP, please try again later.',
  standardHeaders: true,
  legacyHeaders: false,
  skip: isTestEnv ? () => true : undefined, // Skip rate limiting in tests
});

const authLimiter = rateLimit({
  windowMs: 15 * 60 * 1000, // 15 minutes
  max: isTestEnv ? 10000 : 5, // Much higher limit for tests
  message: 'Too many authentication attempts, please try again later.',
  standardHeaders: true,
  legacyHeaders: false,
  skip: isTestEnv ? () => true : undefined, // Skip rate limiting in tests
});

app.use(limiter);
app.use(bodyParser.json({ limit: '10mb' })); // Add size limit
app.use(cors());

// Standardized error response interface
interface ErrorResponse {
  error: string;
  message?: string;
  code?: string;
  details?: any;
  timestamp: string;
}

// Create standardized error response
const createErrorResponse = (
  error: string,
  message?: string,
  code?: string,
  details?: any
): ErrorResponse => ({
  error,
  message: message || error,
  code,
  details,
  timestamp: new Date().toISOString(),
});

// Global error handler middleware
const errorHandler = (
  err: any,
  req: express.Request,
  res: express.Response,
  next: express.NextFunction
) => {
  console.error('Error occurred:', err);

  // Handle validation errors
  if (err.name === 'ValidationError') {
    return res.status(400).json(
      createErrorResponse(
        'Validation failed',
        err.message,
        'VALIDATION_ERROR',
        err.errors
      )
    );
  }

  // Handle JWT errors
  if (err.name === 'JsonWebTokenError') {
    return res.status(401).json(
      createErrorResponse(
        'Invalid authentication token',
        err.message,
        'JWT_ERROR'
      )
    );
  }

  // Handle database errors
  if (err.name === 'SequelizeError') {
    return res.status(500).json(
      createErrorResponse(
        'Database error',
        'An error occurred while processing your request',
        'DATABASE_ERROR'
      )
    );
  }

  // Default error response
  const status = err.status || err.statusCode || 500;
  const message = err.message || 'Internal server error';
  
  res.status(status).json(
    createErrorResponse(
      status >= 500 ? 'Internal server error' : message,
      message,
      err.code || 'INTERNAL_ERROR'
    )
  );
};

// Async handler wrapper to catch async errors
const asyncHandler = (fn: Function) => (req: express.Request, res: express.Response, next: express.NextFunction) => {
  Promise.resolve(fn(req, res, next)).catch(next);
};

// Middleware to verify token
export const authenticateToken = (req: express.Request, res: express.Response, next: express.NextFunction) => {
  const authHeader = req.headers['authorization'];
  const token = authHeader && authHeader.split(' ')[1];
  
  if (!token) {
    return res.status(401).json(
      createErrorResponse(
        'Authentication token required',
        'No authentication token provided',
        'TOKEN_REQUIRED'
      )
    );
  }

  jwt.verify(token, SECRET_KEY as jwt.Secret, {}, (err: jwt.VerifyErrors | null, decoded: string | jwt.JwtPayload | undefined) => {
    if (err || !decoded) {
      return res.status(403).json(
        createErrorResponse(
          'Invalid or expired token',
          'The provided authentication token is invalid or has expired',
          'TOKEN_INVALID'
        )
      );
    }
    (req as any).user = decoded;
    next();
  });
};

// Sign-in route
<<<<<<< HEAD
app.post('/api/signin', asyncHandler(async (req: express.Request, res: express.Response) => {
=======
app.post('/api/signin', authLimiter, async (req: express.Request, res: express.Response) => {
>>>>>>> 14d03ecc
  const { username, password } = req.body;
  
  if (!username || !password) {
    return res.status(400).json(
      createErrorResponse(
        'Missing required fields',
        'Username and password are required',
        'MISSING_CREDENTIALS'
      )
    );
  }

  const user = await User.findOne({ where: { username } });
  
  if (!user || !(await bcrypt.compare(password, (user as any).hashed_password))) {
    return res.status(401).json(
      createErrorResponse(
        'Invalid credentials',
        'The provided username or password is incorrect',
        'INVALID_CREDENTIALS'
      )
    );
  }

  const token = jwt.sign({ id: (user as any).get('id') }, SECRET_KEY as jwt.Secret, { expiresIn: '1h' });
  res.json({ token });
}));

// Register route
<<<<<<< HEAD
app.post('/api/register', asyncHandler(async (req: express.Request, res: express.Response) => {
=======
app.post('/api/register', authLimiter, async (req: express.Request, res: express.Response) => {
>>>>>>> 14d03ecc
  const { username, email, password } = req.body;
  
  if (!username || !email || !password) {
    return res.status(400).json(
      createErrorResponse(
        'Missing required fields',
        'Username, email, and password are required',
        'MISSING_FIELDS'
      )
    );
  }
<<<<<<< HEAD

  const existingUser = await User.findOne({ where: { [Op.or]: [{ username }, { email }] } });
  
  if (existingUser) {
    return res.status(409).json(
      createErrorResponse(
        'User already exists',
        'A user with this username or email already exists',
        'USER_EXISTS'
      )
    );
=======
  try {
    const existingUser = await User.findOne({ where: { [Op.or]: [{ username }, { email }] } });
    if (existingUser) {
      return res.status(400).json({ error: 'Username or email already exists' });
    }
    const hashedPassword = await bcrypt.hash(password, 10);
    const newUser = await User.create({ username, email, hashed_password: hashedPassword });
    res.status(201).json(convertUserToApiFormat(newUser));
  } catch (error) {
    res.status(400).json({ error: 'Error creating user' });
>>>>>>> 14d03ecc
  }

  const hashedPassword = await bcrypt.hash(password, 10);
  const newUser = await User.create({ username, email, hashed_password: hashedPassword });
  
  res.status(201).json({ 
    id: (newUser as any).get('id'), 
    username: (newUser as any).username, 
    email: (newUser as any).email 
  });
}));

// Add message submission endpoint
app.post('/api/add_message', authenticateToken, [
  body('content').notEmpty().withMessage('Content is required'),
<<<<<<< HEAD
  body('conversationId').isInt().withMessage('Conversation ID must be an integer'),
  body('parentId').optional().isInt().withMessage('Parent ID must be an integer')
], asyncHandler(async (req: express.Request, res: express.Response) => {
=======
  body('conversationId').custom((value) => {
    if (!value) throw new Error('Conversation ID is required');
    if (isNaN(parseInt(value))) throw new Error('Conversation ID must be a valid number');
    return true;
  }),
  body('parentId').optional().custom((value) => {
    if (value && isNaN(parseInt(value))) throw new Error('Parent ID must be an integer');
    return true;
  })
], async (req: express.Request, res: express.Response) => {
>>>>>>> 14d03ecc
  const errors = validationResult(req);
  if (!errors.isEmpty()) {
    return res.status(400).json(
      createErrorResponse(
        'Validation failed',
        'Please check your input and try again',
        'VALIDATION_ERROR',
        errors.array()
      )
    );
  }

  const { content, conversationId, parentId } = req.body;
  const userId = (req as any).user.id;

<<<<<<< HEAD
  const message = await addMessage(content, conversationId, parentId, userId);
  res.status(201).json({ id: message.get('id') });
}));
=======
  try {
    const dbConversationId = convertIdToNumber(conversationId);
    const dbParentId = parentId ? convertIdToNumber(parentId) : null;
    const message = await addMessage(content, dbConversationId, dbParentId, userId);
    const formattedMessage = convertMessageToApiFormat(message);
    res.status(201).json(formattedMessage);
  } catch (error) {
    res.status(500).json({ error: 'Internal server error' });
  }
});
>>>>>>> 14d03ecc

// Get completion for message endpoint with validation
app.post('/api/get_completion_for_message', authenticateToken, [
  body('messageId').custom((value) => {
    if (!value) throw new Error('Message ID is required');
    if (isNaN(parseInt(value))) throw new Error('Message ID must be a valid number');
    return true;
  }),
  body('model').notEmpty().withMessage('Model is required'),
  body('temperature').isFloat().withMessage('Temperature must be a float')
], asyncHandler(async (req: express.Request, res: express.Response) => {
  const errors = validationResult(req);
  if (!errors.isEmpty()) {
    return res.status(400).json(
      createErrorResponse(
        'Validation failed',
        'Please check your input and try again',
        'VALIDATION_ERROR',
        errors.array()
      )
    );
  }

  const { messageId, model, temperature } = req.body;

<<<<<<< HEAD
  const completionMessage = await generateCompletion(messageId, model, temperature);
  res.status(201).json({ id: completionMessage.get('id'), content: completionMessage.get('content')});
}));
=======
  try {
    const dbMessageId = convertIdToNumber(messageId);
    const completionMessage = await generateCompletion(dbMessageId, model, temperature);
    res.status(201).json({ id: (completionMessage.get('id') as number).toString(), content: completionMessage.get('content') as string});
  } catch (error) {
    res.status(500).json({ error: 'Internal server error' });
  }
});
>>>>>>> 14d03ecc

// Streaming endpoint with validation
app.post('/api/get_completion', authenticateToken, [
  body('model').notEmpty().withMessage('Model is required'),
  body('parentId').custom((value) => {
    if (!value) throw new Error('Parent ID is required');
    if (isNaN(parseInt(value))) throw new Error('Parent ID must be a valid number');
    return true;
  }),
  body('temperature').isFloat().withMessage('Temperature must be a float')
], asyncHandler(async (req: express.Request, res: express.Response) => {
  const errors = validationResult(req);
  if (!errors.isEmpty()) {
    return res.status(400).json(
      createErrorResponse(
        'Validation failed',
        'Please check your input and try again',
        'VALIDATION_ERROR',
        errors.array()
      )
    );
  }

  const { model, parentId, temperature } = req.body;

<<<<<<< HEAD
  const completionMessage = await generateCompletion(parentId, model, temperature);
  res.setHeader('Content-Type', 'application/json');
  res.setHeader('Cache-Control', 'no-cache');
  res.setHeader('Connection', 'keep-alive');

  const streamData = JSON.stringify({ id: completionMessage.get('id'), content: completionMessage.get('content')});
  res.write(`data: ${streamData}\n\n`);

  // Placeholder for actual streaming logic
  const messages = [
    { chunk: 'Example stream data part 1' },
    { chunk: 'Example stream data part 2' },
    { chunk: 'Example stream data part 3' }
  ];

  let index = 0;
  const interval = setInterval(() => {
    if (index < messages.length) {
      const chunkData = JSON.stringify(messages[index]);
      res.write(`data: ${chunkData}\n\n`);
      index++;
    } else {
      clearInterval(interval);
      res.end();
    }
  }, 1000);
}));

// Route to get all conversations for a logged-in user
app.get('/api/conversations', authenticateToken, asyncHandler(async (req: express.Request, res: express.Response) => {
  const userId = (req as any).user.id;
  const conversations = await Conversation.findAll({
    where: { user_id: userId }, // Ensure the user_id condition is applied
    include: [{
      model: Message,
      required: false
    }]
  });
  res.json(conversations);
}));

// Route to get all messages in a specific conversation
app.get('/api/conversations/:conversationId/messages', authenticateToken, asyncHandler(async (req: express.Request, res: express.Response) => {
  const { conversationId } = req.params;
  const userId = (req as any).user.id;
  
  // Verify user has access to this conversation
  const conversation = await Conversation.findOne({
    where: { id: conversationId, user_id: userId }
  });
  
  if (!conversation) {
    return res.status(404).json(
      createErrorResponse(
        'Conversation not found',
        'The requested conversation does not exist or you do not have access to it',
        'CONVERSATION_NOT_FOUND'
      )
    );
=======
  try {
    const dbParentId = convertIdToNumber(parentId);
    const completionMessage = await generateCompletion(dbParentId, model, temperature);
    res.setHeader('Content-Type', 'application/json');
    res.setHeader('Cache-Control', 'no-cache');
    res.setHeader('Connection', 'keep-alive');

    const streamData = JSON.stringify({ id: (completionMessage.get('id') as number).toString(), content: completionMessage.get('content') as string});
    res.write(`data: ${streamData}\n\n`);

    // Placeholder for actual streaming logic
    const messages = [
      { chunk: 'Example stream data part 1' },
      { chunk: 'Example stream data part 2' },
      { chunk: 'Example stream data part 3' }
    ];

    let index = 0;
    const interval = setInterval(() => {
      if (index < messages.length) {
        const chunkData = JSON.stringify(messages[index]);
        res.write(`data: ${chunkData}\n\n`);
        index++;
      } else {
        clearInterval(interval);
        res.end();
      }
    }, 1000);
  } catch (error) {
    res.status(500).json({ error: 'Internal server error' });
  }
});

// Route to get all conversations for a logged-in user
app.get('/api/conversations', authenticateToken, async (req: express.Request, res: express.Response) => {
  try {
    const userId = (req as any).user.id;
    const conversations = await Conversation.findAll({
      where: { user_id: userId }, // Ensure the user_id condition is applied
      include: [{
        model: Message,
        required: false
      }]
    });
    
    const formattedConversations = conversations.map(convertConversationToApiFormat);
    res.json(formattedConversations);
  } catch (error) {
    res.status(500).json({ error: 'Internal server error' });
  }
});

// Route to get all messages in a specific conversation
app.get('/api/conversations/:conversationId/messages', authenticateToken, async (req: express.Request, res: express.Response) => {
  try {
    const { conversationId } = req.params;
    const dbConversationId = convertIdToNumber(conversationId);
    const messages = await Message.findAll({
      where: { conversation_id: dbConversationId }
    });
    
    const formattedMessages = messages.map(convertMessageToApiFormat);
    res.json(formattedMessages);
  } catch (error) {
    res.status(500).json({ error: 'Internal server error' });
>>>>>>> 14d03ecc
  }
  
  const messages = await Message.findAll({
    where: { conversation_id: conversationId }
  });
  res.json(messages);
}));

// Create conversation with initial message endpoint
app.post('/api/create_conversation', authenticateToken, [
  body('initialMessage').notEmpty().withMessage('Initial message is required'),
  body('model').notEmpty().withMessage('Model is required'),
  body('temperature').isFloat().withMessage('Temperature must be a float')
], asyncHandler(async (req: express.Request, res: express.Response) => {
  const errors = validationResult(req);
  if (!errors.isEmpty()) {
    return res.status(400).json(
      createErrorResponse(
        'Validation failed',
        'Please check your input and try again',
        'VALIDATION_ERROR',
        errors.array()
      )
    );
  }

  const { initialMessage, model, temperature } = req.body;
  const userId = (req as any).user.id;

<<<<<<< HEAD
  const defaultTitle = 'New Conversation';
  const conversation = await Conversation.create({ title: defaultTitle, user_id: userId });
  const message = await addMessage(initialMessage, conversation.get('id') as number, null, userId);
  const completionMessage = await generateCompletion(message.get('id') as number, model, temperature);
  res.status(201).json({ 
    conversationId: conversation.get('id'), 
    initialMessageId: message.get('id'), 
    completionMessageId: completionMessage.get('id') 
  });
}));

// Add global error handler middleware at the end
app.use(errorHandler);
=======
  try {
    const defaultTitle = 'New Conversation';
    const conversation = await Conversation.create({ title: defaultTitle, user_id: userId });
    const message = await addMessage(initialMessage, conversation.get('id') as number, null, userId);
    const completionMessage = await generateCompletion(message.get('id') as number, model, temperature);
    res.status(201).json({ 
      conversationId: (conversation.get('id') as number).toString(), 
      initialMessageId: (message.get('id') as number).toString(), 
      completionMessageId: (completionMessage.get('id') as number).toString() 
    });
  } catch (error) {
    res.status(500).json({ error: 'Internal server error' });
  }
});
>>>>>>> 14d03ecc

export default app;<|MERGE_RESOLUTION|>--- conflicted
+++ resolved
@@ -178,11 +178,7 @@
 };
 
 // Sign-in route
-<<<<<<< HEAD
-app.post('/api/signin', asyncHandler(async (req: express.Request, res: express.Response) => {
-=======
-app.post('/api/signin', authLimiter, async (req: express.Request, res: express.Response) => {
->>>>>>> 14d03ecc
+app.post('/api/signin', authLimiter, asyncHandler(async (req: express.Request, res: express.Response) => {
   const { username, password } = req.body;
   
   if (!username || !password) {
@@ -212,11 +208,7 @@
 }));
 
 // Register route
-<<<<<<< HEAD
-app.post('/api/register', asyncHandler(async (req: express.Request, res: express.Response) => {
-=======
-app.post('/api/register', authLimiter, async (req: express.Request, res: express.Response) => {
->>>>>>> 14d03ecc
+app.post('/api/register', authLimiter, asyncHandler(async (req: express.Request, res: express.Response) => {
   const { username, email, password } = req.body;
   
   if (!username || !email || !password) {
@@ -228,7 +220,6 @@
       )
     );
   }
-<<<<<<< HEAD
 
   const existingUser = await User.findOne({ where: { [Op.or]: [{ username }, { email }] } });
   
@@ -240,18 +231,6 @@
         'USER_EXISTS'
       )
     );
-=======
-  try {
-    const existingUser = await User.findOne({ where: { [Op.or]: [{ username }, { email }] } });
-    if (existingUser) {
-      return res.status(400).json({ error: 'Username or email already exists' });
-    }
-    const hashedPassword = await bcrypt.hash(password, 10);
-    const newUser = await User.create({ username, email, hashed_password: hashedPassword });
-    res.status(201).json(convertUserToApiFormat(newUser));
-  } catch (error) {
-    res.status(400).json({ error: 'Error creating user' });
->>>>>>> 14d03ecc
   }
 
   const hashedPassword = await bcrypt.hash(password, 10);
@@ -267,11 +246,6 @@
 // Add message submission endpoint
 app.post('/api/add_message', authenticateToken, [
   body('content').notEmpty().withMessage('Content is required'),
-<<<<<<< HEAD
-  body('conversationId').isInt().withMessage('Conversation ID must be an integer'),
-  body('parentId').optional().isInt().withMessage('Parent ID must be an integer')
-], asyncHandler(async (req: express.Request, res: express.Response) => {
-=======
   body('conversationId').custom((value) => {
     if (!value) throw new Error('Conversation ID is required');
     if (isNaN(parseInt(value))) throw new Error('Conversation ID must be a valid number');
@@ -281,8 +255,7 @@
     if (value && isNaN(parseInt(value))) throw new Error('Parent ID must be an integer');
     return true;
   })
-], async (req: express.Request, res: express.Response) => {
->>>>>>> 14d03ecc
+], asyncHandler(async (req: express.Request, res: express.Response) => {
   const errors = validationResult(req);
   if (!errors.isEmpty()) {
     return res.status(400).json(
@@ -298,22 +271,12 @@
   const { content, conversationId, parentId } = req.body;
   const userId = (req as any).user.id;
 
-<<<<<<< HEAD
-  const message = await addMessage(content, conversationId, parentId, userId);
-  res.status(201).json({ id: message.get('id') });
-}));
-=======
-  try {
-    const dbConversationId = convertIdToNumber(conversationId);
-    const dbParentId = parentId ? convertIdToNumber(parentId) : null;
-    const message = await addMessage(content, dbConversationId, dbParentId, userId);
-    const formattedMessage = convertMessageToApiFormat(message);
-    res.status(201).json(formattedMessage);
-  } catch (error) {
-    res.status(500).json({ error: 'Internal server error' });
-  }
-});
->>>>>>> 14d03ecc
+  const dbConversationId = convertIdToNumber(conversationId);
+  const dbParentId = parentId ? convertIdToNumber(parentId) : null;
+  const message = await addMessage(content, dbConversationId, dbParentId, userId);
+  const formattedMessage = convertMessageToApiFormat(message);
+  res.status(201).json(formattedMessage);
+}));
 
 // Get completion for message endpoint with validation
 app.post('/api/get_completion_for_message', authenticateToken, [
@@ -339,20 +302,10 @@
 
   const { messageId, model, temperature } = req.body;
 
-<<<<<<< HEAD
-  const completionMessage = await generateCompletion(messageId, model, temperature);
-  res.status(201).json({ id: completionMessage.get('id'), content: completionMessage.get('content')});
-}));
-=======
-  try {
-    const dbMessageId = convertIdToNumber(messageId);
-    const completionMessage = await generateCompletion(dbMessageId, model, temperature);
-    res.status(201).json({ id: (completionMessage.get('id') as number).toString(), content: completionMessage.get('content') as string});
-  } catch (error) {
-    res.status(500).json({ error: 'Internal server error' });
-  }
-});
->>>>>>> 14d03ecc
+  const dbMessageId = convertIdToNumber(messageId);
+  const completionMessage = await generateCompletion(dbMessageId, model, temperature);
+  res.status(201).json({ id: (completionMessage.get('id') as number).toString(), content: completionMessage.get('content') as string});
+}));
 
 // Streaming endpoint with validation
 app.post('/api/get_completion', authenticateToken, [
@@ -378,13 +331,13 @@
 
   const { model, parentId, temperature } = req.body;
 
-<<<<<<< HEAD
-  const completionMessage = await generateCompletion(parentId, model, temperature);
+  const dbParentId = convertIdToNumber(parentId);
+  const completionMessage = await generateCompletion(dbParentId, model, temperature);
   res.setHeader('Content-Type', 'application/json');
   res.setHeader('Cache-Control', 'no-cache');
   res.setHeader('Connection', 'keep-alive');
 
-  const streamData = JSON.stringify({ id: completionMessage.get('id'), content: completionMessage.get('content')});
+  const streamData = JSON.stringify({ id: (completionMessage.get('id') as number).toString(), content: completionMessage.get('content') as string});
   res.write(`data: ${streamData}\n\n`);
 
   // Placeholder for actual streaming logic
@@ -417,7 +370,9 @@
       required: false
     }]
   });
-  res.json(conversations);
+  
+  const formattedConversations = conversations.map(convertConversationToApiFormat);
+  res.json(formattedConversations);
 }));
 
 // Route to get all messages in a specific conversation
@@ -425,9 +380,11 @@
   const { conversationId } = req.params;
   const userId = (req as any).user.id;
   
+  const dbConversationId = convertIdToNumber(conversationId);
+  
   // Verify user has access to this conversation
   const conversation = await Conversation.findOne({
-    where: { id: conversationId, user_id: userId }
+    where: { id: dbConversationId, user_id: userId }
   });
   
   if (!conversation) {
@@ -438,79 +395,13 @@
         'CONVERSATION_NOT_FOUND'
       )
     );
-=======
-  try {
-    const dbParentId = convertIdToNumber(parentId);
-    const completionMessage = await generateCompletion(dbParentId, model, temperature);
-    res.setHeader('Content-Type', 'application/json');
-    res.setHeader('Cache-Control', 'no-cache');
-    res.setHeader('Connection', 'keep-alive');
-
-    const streamData = JSON.stringify({ id: (completionMessage.get('id') as number).toString(), content: completionMessage.get('content') as string});
-    res.write(`data: ${streamData}\n\n`);
-
-    // Placeholder for actual streaming logic
-    const messages = [
-      { chunk: 'Example stream data part 1' },
-      { chunk: 'Example stream data part 2' },
-      { chunk: 'Example stream data part 3' }
-    ];
-
-    let index = 0;
-    const interval = setInterval(() => {
-      if (index < messages.length) {
-        const chunkData = JSON.stringify(messages[index]);
-        res.write(`data: ${chunkData}\n\n`);
-        index++;
-      } else {
-        clearInterval(interval);
-        res.end();
-      }
-    }, 1000);
-  } catch (error) {
-    res.status(500).json({ error: 'Internal server error' });
-  }
-});
-
-// Route to get all conversations for a logged-in user
-app.get('/api/conversations', authenticateToken, async (req: express.Request, res: express.Response) => {
-  try {
-    const userId = (req as any).user.id;
-    const conversations = await Conversation.findAll({
-      where: { user_id: userId }, // Ensure the user_id condition is applied
-      include: [{
-        model: Message,
-        required: false
-      }]
-    });
-    
-    const formattedConversations = conversations.map(convertConversationToApiFormat);
-    res.json(formattedConversations);
-  } catch (error) {
-    res.status(500).json({ error: 'Internal server error' });
-  }
-});
-
-// Route to get all messages in a specific conversation
-app.get('/api/conversations/:conversationId/messages', authenticateToken, async (req: express.Request, res: express.Response) => {
-  try {
-    const { conversationId } = req.params;
-    const dbConversationId = convertIdToNumber(conversationId);
-    const messages = await Message.findAll({
-      where: { conversation_id: dbConversationId }
-    });
-    
-    const formattedMessages = messages.map(convertMessageToApiFormat);
-    res.json(formattedMessages);
-  } catch (error) {
-    res.status(500).json({ error: 'Internal server error' });
->>>>>>> 14d03ecc
   }
   
   const messages = await Message.findAll({
-    where: { conversation_id: conversationId }
-  });
-  res.json(messages);
+    where: { conversation_id: dbConversationId }
+  });
+  const formattedMessages = messages.map(convertMessageToApiFormat);
+  res.json(formattedMessages);
 }));
 
 // Create conversation with initial message endpoint
@@ -534,35 +425,18 @@
   const { initialMessage, model, temperature } = req.body;
   const userId = (req as any).user.id;
 
-<<<<<<< HEAD
   const defaultTitle = 'New Conversation';
   const conversation = await Conversation.create({ title: defaultTitle, user_id: userId });
   const message = await addMessage(initialMessage, conversation.get('id') as number, null, userId);
   const completionMessage = await generateCompletion(message.get('id') as number, model, temperature);
   res.status(201).json({ 
-    conversationId: conversation.get('id'), 
-    initialMessageId: message.get('id'), 
-    completionMessageId: completionMessage.get('id') 
+    conversationId: (conversation.get('id') as number).toString(), 
+    initialMessageId: (message.get('id') as number).toString(), 
+    completionMessageId: (completionMessage.get('id') as number).toString()
   });
 }));
 
 // Add global error handler middleware at the end
 app.use(errorHandler);
-=======
-  try {
-    const defaultTitle = 'New Conversation';
-    const conversation = await Conversation.create({ title: defaultTitle, user_id: userId });
-    const message = await addMessage(initialMessage, conversation.get('id') as number, null, userId);
-    const completionMessage = await generateCompletion(message.get('id') as number, model, temperature);
-    res.status(201).json({ 
-      conversationId: (conversation.get('id') as number).toString(), 
-      initialMessageId: (message.get('id') as number).toString(), 
-      completionMessageId: (completionMessage.get('id') as number).toString() 
-    });
-  } catch (error) {
-    res.status(500).json({ error: 'Internal server error' });
-  }
-});
->>>>>>> 14d03ecc
 
 export default app;